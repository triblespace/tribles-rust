--- conflicted
+++ resolved
@@ -13,14 +13,11 @@
   improving query estimation accuracy.
 - Improved `Debug` output for `Query` to show search state and bindings.
 - Replaced branch allocation code with `Layout::from_size_align_unchecked`.
-<<<<<<< HEAD
 - Simplified constant comparison in query tests.
-=======
 - Documented Kani proof guidelines to avoid constants and prefer
   `kani::any()` or bounded constructors for nondeterministic inputs.
 - Fixed Kani playback build errors by using `dst_len` to access `child_table`
   length without implicit autorefs.
->>>>>>> 7f0ba95c
 
 ## [0.5.2] - 2025-06-30
 ### Added
