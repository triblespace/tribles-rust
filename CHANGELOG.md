--- conflicted
+++ resolved
@@ -70,14 +70,11 @@
   material out of the API reference.
 
 ### Changed
-<<<<<<< HEAD
 - `proofs::util::bounded_id` now rejects the nil sentinel with `kani::assume`
   to keep identifier generation unbiased while ensuring exclusivity checks stay
   sound in verification harnesses.
-=======
 - Expanded the Developing Locally chapter with setup steps, workflow scripts,
   and book rebuild instructions.
->>>>>>> ff2b137f
 - Normalized the Descriptive Typing chapter to use consistent Markdown headings
   and remove unused front matter.
 - Clarified `PATCH::iter_ordered` and `PATCHOrderedIterator` documentation to
