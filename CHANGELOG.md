# Changelog

All notable changes to this project will be documented in this file.

The format is based on [Keep a Changelog](https://keepachangelog.com/en/1.0.0/),
and this project adheres to [Semantic Versioning](https://semver.org/spec/v2.0.0.html).

## [Unreleased]
### Added
- Glossary chapter in the book for quick reference to core terminology.
- `nth_ancestor` commit selector corresponding to Git's `A~N` syntax and
  documentation updates.
- `parents` commit selector corresponding to Git's `A^@` syntax.
- `INVENTORY.md` file and instructions for recording future work.
- README now links to the corresponding chapters on https://triblespace.github.io/tribles-rust.
- `branch_id_by_name` helper to resolve branch IDs from names. Returns a
  `NameConflict` error when multiple branches share the same name.
- `Constraint::influence` method for identifying dependent variables.
- Documentation and examples for the repository API.
- Test coverage for `branch_from` and `pull_with_key`.

### Changed
- `Pile::close` now consumes the pile and manually drops its fields to bypass
    `Drop`, which always warns when a pile is not explicitly closed.
- Additional unit tests for `Pile` blob iteration, metadata, and conflict handling.
- `Workspace::checkout` helper to load commit contents.
- Documentation and example for incremental queries using `pattern_changes!`
  plus additional tests.
- `pattern!` now implemented as a procedural macro in the new `tribles-macros` crate.
- Regression test ensuring `PATCHOrderedIterator` returns keys in sorted order.
- `entity!` now implemented as a procedural macro alongside `pattern!`.
- `ThompsonEngine` implementing a new `PathEngine` trait for regular path queries,
  and `RegularPathConstraint` is now generic over `PathEngine`.
- Implemented `size_hint`, `ExactSizeIterator`, and `FusedIterator` for `PATCHIterator` and `PATCHOrderedIterator`.
- Compile-time check restricting builds to 64-bit little-endian targets.
- `PileReader` now reconstructs blob data from the underlying memory map,
  and `IndexEntry::Stored` tracks offsets and lengths instead of holding `Bytes` directly.
- Regression test ensures `PATCH::iter_ordered` yields canonically ordered keys.
- `PATCH::replace` method replaces existing keys without removing/ reinserting.
- Regression tests verify blob bytes remain intact after branch updates and across flushes.
<<<<<<< HEAD
- `PileReader::metadata` now validates blob contents and returns `None` for corrupted blobs.
=======
- `PileBlobStoreIter` now lazily verifies blob hashes and reports errors for invalid blobs.
>>>>>>> 09af2284
- `Pile::flush` now calls `sync_all` to persist file metadata and prevent
  potential data loss after crashes.
- `Pile` requires explicit closure via `close()`; dropping without closing emits a warning.
- Debug helpers `EstimateOverrideConstraint` and `DebugConstraint` moved to a new
  `debug` module.
- Debug-only `debug_branch_fill` method computes average PATCH branch fill
  percentages by node size.
- Added a simple `patch` benchmark filling the tree with fake data and printing
  branch occupancy averages.
- Trible key segmentation and ordering tables are now generated from a
  declarative segment layout, simplifying maintenance.
- Deterministic proptest simulation tests cover multi-reader and writer pile
  operation sequences via actor-scheduled operations.
- Simulation now exercises branch updates, branch listing, and fetching
  previously stored blobs and branch heads for comprehensive pile coverage.
- Additional pile unit tests exercising branch conflicts and size limits.
- Additional unit tests cover pile blob metadata, iteration, and branch update
  conflicts.
- Additional unit tests covering pile deduplication, metadata, and branch
  update conflicts.

- `Pile` no longer requires a compile-time size limit, grows its mmap on demand,
  and `ReadError::PileTooLarge` was removed.
- Initial pile mapping now uses a page-sized (×1024) base to avoid frequent remaps.
- Mapping size now derives from the mmap length instead of an internal counter.
- Replaced fs4 with Rust std file-locking APIs.
- Declared Rust 1.89 as the minimum supported toolchain.
- Dropped the inventory item about validating externally appended blobs during
  `refresh`; blob data is verified lazily on read.
- `refresh` replaces invalid blob entries with newer candidates and verifies
  unknown duplicates before deciding whether to keep or replace them.
- `refresh` now uses `get_or_init` to compute blob validation state and
  replace invalid duplicates.
- Simplified `refresh` padding logic by using `padding_for_blob` to compute blob alignment.
- `BlobStore::reader` now returns a `Result` so implementations can signal errors during reader creation.
- Renamed pile read errors from `OpenError` to `ReadError` since they can surface during refresh.
- PATCH exposes const helpers to derive segment maps and ordering
  permutations from a declarative key layout.
- `Entry` now supports an optional value via `with_value`, preparing `PATCH`
  for key-value mappings.
- Set semantics now use the zero-sized unit `()` value instead of a dummy
  byte to avoid extra storage.
- `PATCH::get` retrieves the value associated with a key, if present.
- `Leaf` stores the associated value and `PATCH`/`Head`/`Branch` now carry a
  value type parameter so keys can map to arbitrary payloads.
- Moved the value type parameter to the end of generic parameter lists for a
  more ergonomic `PATCH<KEY_LEN, Order, Value>` API.
- Documented that hashing and equality ignore leaf values and added a
  regression test verifying patches with identical keys but different values
  compare equal.
- Introduced `key_segmentation!` and `key_schema!` macros to emit
  `KeySegmentation` and `KeySchema` implementations from those declarative
  layouts.
- Added `byte_table_resize_benchmark` measuring average fill ratios that cause
  growth for random vs sequential inserts. It now tracks the number of elements
  inserted at each power-of-two table size to compute per-size and overall
  averages over many random runs.
- Preallocated the resize counts vector to avoid repeated allocations during
  the benchmark.
- Per-size results now include sizes that never triggered growth so the output
  has no gaps.
- Documented PATCH's cuckoo-hashing compression as an alternative to ART-style
  node compression, explained its compressed-permutation hash with an identity
  first permutation and a random second permutation and why the smallest and
  largest nodes are always fully occupied, and included benchmark fill ratios in
  the book.
- Annotated the benchmark output to highlight path compression in the size-two
  case and that the identity hash lets 256-ary nodes store all 256 children.
- `entity!` subsumes the old `entity_inner!` helper; macro invocations can
  optionally provide an existing `TribleSet`.
- Procedural `namespace!` macro replaces the declarative `NS!` implementation.
- Implemented a procedural `delta!` macro for incremental query support.
- Expanded documentation for the `pattern` procedural macro to ease maintenance, including detailed comments inside the implementation.
- Expanded Query Language chapter with iterator examples and clarified that
  `ignore!` skips variables so their constraints aren't checked, enabling
  existential or don't-care matches.
- `EntityId` variants renamed to `Var` and `Lit` for consistency with field patterns.
- `Workspace::checkout` now accepts commit ranges for convenient history queries.
- Git-based terminology notes in the repository guide and a clearer workspace example.
- Expanded the repository example to store actual data and simplified the conflict loop.
- Failing test `ns_local_ids_bad_estimates_panics` shows mis-ordered variables return no results when a panic is expected.
- Diagram and explanation of six trible permutations and shared leaves for skew‑resistant joins.
- Additional example in the Commit Selectors chapter demonstrating how to
  compose `filter` with `time_range`.
### Changed
- `Branch::upsert_child` now always refreshes `childleaf`, removing the `replaced_leafchild` check.
- Blob index now uses value-aware `PATCH` for cheap reader clones.
- Inlined `refresh_range` logic into `refresh`, removing the partial-range helper.
- Blob appends now issue a single `write_vectored` `O_APPEND` call to stream header, data and padding without extra copies or retries.
- Simplified vectored blob appends by always including a padding slice.
- Branch updates now perform `flush → refresh → lock → refresh → append → unlock` directly instead of queuing.
- Branch headers are written with a single `write` call to avoid partial updates.
- Max-size checks and mmap offsets now derive from the file's actual length instead of tracked counters.
- Restored an `applied_length` tracker to incrementally refresh new blobs and branches without rescanning the entire pile.
- Blob inserts now compare the write start with the previous `applied_length`, ingesting any intervening records before advancing.
- `refresh` now uses the same framing parser as `try_open` to detect truncated or malformed records while deferring blob hash checks to reads.
- `try_open` now reuses `refresh` for log scanning, unifying corruption checks.
- `succinctarchive` schema is now gated behind an optional `succinct-archive`
  feature until it aligns with upstream `jerky` APIs.
- `refresh` retains existing blob entries when encountering duplicates instead of
  replacing validated records.
- `refresh` now uses `PATCH::replace` to update blob entries without explicit remove/insert.
- Expanded commit selector documentation with an overview, example and clearer
  wording about loading commits from a workspace.
- Temporarily gate the `SuccinctArchive` schema behind a feature to restore
  compilation while its Jerky dependency is updated.
- Expanded repository workflows chapter with clearer branching steps and a
  dedicated history section.
- Expanded Schemas chapter with additional context on schema identifiers and runtime lookup.
- Renamed `mask!` macro to `ignore!` for clarity.
- Expanded the Atreides Join chapter with an example, clearer algorithm explanations, and a note that random access remains only for confirming candidates.
- Rephrased Atreides Join discussion of sorted indexes to highlight efficient value lookup.
- Gave each Atreides join variant a descriptive name alongside its Dune nickname.
- Clarified the query engine book chapter with improved wording and examples.
- Expanded discussion on RDF's per-value typing limitations in the query engine chapter.
- Expanded Architecture chapter's blob storage section for clearer responsibilities and examples.
- Expanded the "Developing Locally" book chapter with guidance on helper scripts and local setup.
- Expanded the "Getting Started" book section with dependency setup and run instructions.
- PATCH infix and segment-length operations now require prefixes to align with
  segment boundaries.
- `KeySchema` and `KeySegmentation` now expose translation tables as associated const arrays instead of methods.
- Removed `key_index`, `tree_index`, and `segment` helper methods in favor of direct const-table lookups and tied `KeySchema` to its `KeySegmentation` with an explicit segment permutation.
- `KeySchema` now declares its `KeySegmentation` via an associated type instead of a separate generic parameter.
- Renamed `KeyOrdering` trait and `key_ordering!` macro to `KeySchema` and `key_schema!` for clearer terminology.
- Blob writes are now synchronous; `put` records an `InFlight` entry so repeated writes of the same blob are deduplicated until a refresh.
- Pile size limits are enforced during `refresh` rather than on each write.
- `ByteTable` plans insertions by recursively seeking a free slot and shifts entries only after a path is found, returning the entry on failure so callers can grow the table.
- ByteTable's planner tracks visited keys with a stack-allocated bitset to avoid heap allocations.
- Simplified the planner and table helpers for clearer ByteTable insertion code.
- Replaced redundant option check with an `expect` when traversing full buckets in
  the ByteTable planner.
- Restored the simpler `ByteSet` and inlined bucket checks to reduce indirection in the planner.
- Removed the reified `ByteBucket` abstraction and indexed buckets directly in the byte table.
- `ByteSet` now stores raw `[u128; 2]` bitsets instead of relying on `VariableSet`.
- Detailed query engine documentation moved from the `query` module to the book, leaving a concise overview in code.
- Moved verbose inline documentation for Pile, Trible, Blob and PATCH modules
  into the book.
- Expanded Trible Structure deep-dive with design rationale and advantages
  previously kept inline.
- Added remaining rationale from the blob, patch, pile and schema docs to the
  corresponding book chapters so code comments stay concise without losing
  detail.
- Expanded the incremental queries chapter with step-by-step delta evaluation
  and clearer `pattern_changes!` guidance.
- Refined the book's introduction with a clearer overview of Trible Space and
  its flexible, lightweight query engine, plus links to later chapters.
- Simplified blob length handling in `Pile::refresh` by relying on
  `take_prefix`'s implicit bounds checking.
### Removed
- `nth_parent` commit selector and helper; parent-numbering is not planned.
- Unused `crossbeam-channel` dependency.
### Fixed
- Detect oversized blob headers whose declared length exceeds the file size.
- Restored atomic vectored blob appends and single-call branch writes; errors
  if any bytes are missing.
- Removed duplicate `succinct-archive` feature declarations that prevented
  builds.
- Corrected blob offsets in `Pile` so retrieved blobs no longer include headers or
  branch records.
- Scheduled branch writes through the pile's write handle to avoid orphaned
  branch heads when crashes occur before pending blobs flush.
- Applied branch head updates immediately and sized branch records using
  `size_of` to preserve compare-and-swap semantics without magic numbers.
- Fixed compiler warnings by clarifying lifetime elision and ignoring
  generated imports when unused.
- Removed remaining 64-byte assumptions from blob writes by computing header
  length and padding with `size_of::<BlobHeader>()`.
- `ignore!` now hides variables correctly by subtracting them from inner constraints.
- ByteTable resize benchmark now reports load factor for fully populated 256-slot tables.
- `PatchIdConstraint` incorrectly used 32-byte values when confirming IDs, causing
  `local_ids` queries to return no results with overridden estimates.
- Documentation proposal for exposing blob metadata through the `Pile` API.
- Branch updates now sync branch headers to disk to avoid losing branch pointers after crashes.
- `IndexEntry` now stores a timestamp for each blob. `PileReader::metadata`
  returns this timestamp along with the blob length.
- `PileReader::metadata` no longer reports metadata for in-flight blobs,
  preventing callers from assuming durability before flush.
- Design notes for a conservative garbage collection mechanism that scans
  `SimpleArchive` values in place to find reachable handles.
- Clarified that accidental collisions are practically impossible given 32-byte
  hashes, explaining why the collector can treat any matching value as a real
  reference.
- Expanded the book's garbage collection chapter with clearer reachability
  description, traversal overview and handle-based pruning.
- Repository workflows chapter covering branching, merging, CLI usage and an improved push/merge diagram.
- Separate `verify.sh` script for running Kani verification.
- Documented conflict resolution loop and clarified that returned workspaces
  contain updated metadata which must be pushed.
- Explained BranchStore's CAS-based optimistic concurrency control in the
  repository guide.
- Property tests for `ufoid` randomness and timestamp rollover.
- Further clarified `timestamp_distance` documentation that it only works with
- Documentation for built-in schemas and how to create your own.
  timestamps younger than the ~50-day rollover period.
- Added `HybridStore` to combine separate blob and branch stores.
- Added tests for the `ObjectStoreRemote` repository using the in-memory
  object store backend.
- Implemented `Debug` for `ObjectStoreRemote` and replaced `panic!` calls
  with `.expect()` in object store tests.
- Initial scaffold for a narrative "Tribles Book" documentation.
- Build script `build_book.sh` and CI workflow to publish the mdBook.
- Expanded the introduction and philosophy sections of the Tribles Book and
  documented how to install `mdbook`.
- Documented the pile file format in the book and expanded it with design rationale.
- Expanded the pile format chapter with recovery notes and a link to the `Pile` API docs.
- Added a book chapter describing the `find!` query language, listed
   built-in constraints, and included a reusable sample dataset for
   documentation examples.
- Added an architecture chapter that explains how `TribleSet` differs from the repository layer and details branch stores and commit flow. The diagram now better illustrates the commit flow.
- Added a "Developing Locally" chapter and linked it from the README and book introduction.
- Expanded the architecture chapter with design goals, semantic background and
  cross-references to other chapters.
- Clarified that the branch store's compare-and-set operation is the only
  place-oriented update, leaving the rest of the system value oriented and
  immutable.
- Documented the incremental query plan in `INVENTORY.md` and linked it
  to a new "Incremental Queries" book chapter detailing the approach.
- Noted that namespaces will expose a `delta!` operator, similar to
  `pattern!`, for expressing changes between `TribleSet`s. The macro
  computes the difference and uses `union!` internally to apply the
  delta constraint.
 - Documented potential commit selector redesign using git-style
   reachability semantics. Added a "Commit Selectors" design note with
    a table comparing Git syntax to the planned set-based API. The table
    is now exhaustive for Git's revision grammar, using only the general
    forms. Each entry links to the official documentation and marks
    selectors that are not planned for the initial implementation.
- Noted plans for a `delta!` operator to assist with incremental
  queries. Documentation describes how it will union patterns with
  each triple constrained to the dataset delta.
- Recorded a future task to generate namespaces from a TribleSet
  description and to rewrite `pattern!` as a procedural macro.
- Documented the internal `pattern_inner!` macro with expanded usage notes.
- Added inline comments for every `pattern_inner!` rule describing what it
  matches and why.
- Added a "PATCH" chapter to the book's deep dive section explaining the trie
  implementation.
- Recorded tasks to benchmark PATCH, analyze its algorithmic complexity and
  measure real-world space usage.
- Listed candidate built-in schemas with design notes in `INVENTORY.md` for
  future implementation.
- Documented commit range semantics explaining that `a..b` equals
  `ancestors(b) - ancestors(a)` with missing endpoints defaulting to an empty set
  and the current `HEAD`.
- Commits now record a `timestamp` using `NsTAIInterval` and workspaces provide a
  `TimeRange` selector to gather commits between two instants.
- Compressed zero-copy archives are now complete.
- Incremental queries use a new `pattern_changes!` macro.
- Added a `matches!` macro mirroring `find!` for boolean checks.
- Regular path queries via a new `RegularPathConstraint` and namespaced `path!` macro.
- `path!` automata now store transitions in a `PATCH` for efficient lookups and set operations.
- Added a `filter` commit selector with a `history_of` helper.

### Changed
- Switched `anybytes` to a git dependency and used its `Bytes` integration
  to avoid copying blob data when writing to object stores.
- README no longer labels compressed zero-copy archives as WIP.
- Switched from `sucds` to `jerky` for succinct data structures and reworked
  compressed archives to use it directly.
- Construct archive prefix bit vectors using `BitVectorBuilder::from_bit`.
- Removed completed tasks from `INVENTORY.md` and recorded them here.
- Removed the experimental `delta!` macro implementation; incremental
  query support will be revisited once `pattern!` becomes a procedural
  macro.
- Split branch lookup tests into independent cases for better readability.
- `Repository::checkout` was renamed to `pull` for symmetry with `push`.
- `IntoCheckoutRange` trait became `CommitSelector` and its `into_vec` method
  was renamed to `select`.
- Updated bucket handling to advance RNG state in `bucket_shove_random_slot`.
- Clarified need for duplicate `bucket_get_slot` check in `table_get_slot`.
- Replaced Elias--Fano arrays in `SuccinctArchive` with bit vectors for
  simpler builds and equivalent query performance.
- `SuccinctArchive` now counts distinct component pairs using bitsets,
  improving query estimation accuracy.
- Domain enumeration skips empty identifiers via `select0` and prefix bit
  vectors are constructed with `BitVector` for lower memory overhead.
- Improved `Debug` output for `Query` to show search state and bindings.
- Replaced branch allocation code with `Layout::from_size_align_unchecked`.
- Removed unused `FromBlob` and `TryToBlob` traits and updated documentation.
- Simplified constant comparison in query tests.
- `pattern!` now reuses attribute variables for identical field names.
- Clarified that the project's developer experience goal also includes
  providing an intuitive API for library users.
- Renamed the `delta!` macro to `pattern_changes!` and changed its
  signature to `(current, changes, [pattern])` assuming the caller
  computes the delta set.
- Documented Kani proof guidelines to avoid constants and prefer
  `kani::any()` or bounded constructors for nondeterministic inputs.
- Fixed Kani playback build errors by using `dst_len` to access `child_table`
  length without implicit autorefs.
- Introduced `ValueSchema::validate` to verify raw value bit patterns.
- Query and value harnesses use this to avoid invalid `ShortString` data during playback.
- `ValueSchema::validate` now returns a `Result` and `Value::is_valid` provides
  a convenient boolean check.
- Corrected the workspace example to merge conflicts into the returned workspace
  and push that result.
- `preflight.sh` now only checks formatting and runs tests; Kani proofs run via `verify.sh`.
- Removed instruction to report unrelated Kani failures in PRs.
- Added missing documentation for several public structs and functions in
  `blob` and `repo` modules.
- Expanded the descriptions to clarify usage of public repository APIs.
- Moved repository and pile guides into module documentation and updated README links.
- Simplified toolchain setup. Scripts install `rustfmt` and `cargo-kani` via
  `cargo install` and rely on the system's default toolchain.
- Depend on the crates.io release `hifitime` 4.1.2 instead of the git repository.
- Added a README "Getting Started" section demonstrating `cargo add tribles` and
  a pile-backed repository example.
- Documented iteration order of `MemoryBlobStoreReader`, noted workspace use of
  `MemoryBlobStore::new` and improved `Pile::try_open` description.
- Restricted `PileSwap` and `PileAux` to crate visibility.
- Repository guidelines now discourage asynchronous code in favor of
  synchronous implementations that can be parallelized.
- Renamed `ObjectStoreRepo` to `ObjectStoreRemote` in the object-store backend.
- Listing iterators for the object-store backend now stream directly from the
  underlying store instead of collecting results in memory.
- `Repository::push` now returns `Option<Workspace>` instead of the custom
  `RepoPushResult` enum, simplifying conflict handling.
- Split identifier and trible structure discussions into dedicated deep-dive book chapters.
- `preflight.sh` now verifies that the mdBook documentation builds successfully.
- Fixed book `SUMMARY.md` so preflight passes without parse errors.
- `Workspace` now exposes a `put` method for adding blobs, replacing the old
  `add_blob` helper. The method returns the stored blob's handle directly since
  the underlying store cannot fail.
- `Workspace::get` method retrieves blobs from the local store and falls back to
  the base store when needed.
- `ReadError` now implements `std::error::Error` and provides clearer messages when opening piles.
- Removed the `..=` commit range selector. The `..` selector now follows Git's
  semantics and excludes the starting commit.
- Extracted `collect_range` into a standalone function for clarity.
- Moved `first_parent` into a standalone function for clarity.
- Added a `collect_reachable` helper to gather all commits reachable from a
  starting point.
- Scalar commit selectors once again return only the specified commit.
- Introduced an `ancestors` selector to retrieve a commit and its history.
- Commit selectors now return a `CommitSet` patch of commit handles instead of a `Vec`.
- Renamed the `CommitPatch` type alias to `CommitSet`.
- The `..` commit selector now computes `reachable(end) minus reachable(start)`
  via set operations, matching Git's two-dot semantics even across merges.
- Added a `symmetric_diff` selector corresponding to Git's `A...B` three-dot
  syntax.
- Refined candidate built-in schemas in `INVENTORY.md`; removed `Bool`, the
  `BinaryLargeObject` placeholder, and the 64-bit integer types.
- Expanded the built-in schema ideas with a fuller list of value and blob
  formats to explore.
- Brainstormed an even broader range of potential schemas for long-term
  consideration.
- Added Lance, neural-network, vector-search and full-text index formats to the
  candidate blob schemas, with a note to favor memory-mapped Rust crates.
- Trimmed the candidate schemas, dropping seldom-used formats like neural
  networks, search indexes, media and font types.
- Reinstated the neural-network, HNSW and full-text index schema ideas and
  removed the tar/zip archive formats.
- Added `SocketAddr` and `RgbaColor` value types alongside a `CompressedBlob`
  wrapper, while dropping `DateYMD` and `TimeOfDay` from consideration.
- `RangeFrom` now returns `ancestors(head)` minus `ancestors(start)` while
  `..c` selects `ancestors(c)` and `..` resolves to `ancestors(head)`. The old
  `collect_range` and `first_parent` helpers were removed.
- `TimeRange` commit selector now delegates to the generic `filter` selector.
- Removed the `Completed Work` section from `INVENTORY.md`; finished tasks are
  now tracked in this changelog.
- Canonicalized epsilon closures in regular path queries and documented the
  Thompson-style automaton construction.
- Documented the currently implemented commit selectors in the book.

### Fixed
- Enforce `PREFIX_LEN <= KEY_LEN` for prefix checks in PATCH.
- Release file locks if `refresh` fails during pile branch updates to avoid lingering locks.
- Blob insertion now returns an error instead of panicking if the system clock goes backwards.
- Delay branch map updates until after branch records are written to disk, preventing divergence when writes fail.

## [0.5.2] - 2025-06-30
### Added
- Initial changelog file.
- Repository guidelines now require documenting tasks in `CHANGELOG.md`.
- Converted object-store backend to `BranchStore`/`BlobStore` API.
<|MERGE_RESOLUTION|>--- conflicted
+++ resolved
@@ -38,11 +38,8 @@
 - Regression test ensures `PATCH::iter_ordered` yields canonically ordered keys.
 - `PATCH::replace` method replaces existing keys without removing/ reinserting.
 - Regression tests verify blob bytes remain intact after branch updates and across flushes.
-<<<<<<< HEAD
 - `PileReader::metadata` now validates blob contents and returns `None` for corrupted blobs.
-=======
 - `PileBlobStoreIter` now lazily verifies blob hashes and reports errors for invalid blobs.
->>>>>>> 09af2284
 - `Pile::flush` now calls `sync_all` to persist file metadata and prevent
   potential data loss after crashes.
 - `Pile` requires explicit closure via `close()`; dropping without closing emits a warning.
