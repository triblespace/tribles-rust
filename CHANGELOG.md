--- conflicted
+++ resolved
@@ -6,14 +6,10 @@
 and this project adheres to [Semantic Versioning](https://semver.org/spec/v2.0.0.html).
 
 ## [Unreleased]
-<<<<<<< HEAD
-### Changed
 - `SuccinctArchive` now counts distinct component pairs using bitsets,
   improving query estimation accuracy.
-=======
 - Improved `Debug` output for `Query` to show search state and bindings.
 - Replaced branch allocation code with `Layout::from_size_align_unchecked`.
->>>>>>> ad66148d
 
 ## [0.5.2] - 2025-06-30
 ### Added
