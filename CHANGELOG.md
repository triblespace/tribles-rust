# Changelog

All notable changes to this project will be documented in this file.

The format is based on [Keep a Changelog](https://keepachangelog.com/en/1.0.0/),
and this project adheres to [Semantic Versioning](https://semver.org/spec/v2.0.0.html).

## [Unreleased]
### Added
- Glossary chapter in the book for quick reference to core terminology.
- `nth_ancestor` commit selector corresponding to Git's `A~N` syntax and
  documentation updates.
- `parents` commit selector corresponding to Git's `A^@` syntax.
- `INVENTORY.md` file and instructions for recording future work.
- README now links to the corresponding chapters on https://triblespace.github.io/tribles-rust.
- `branch_id_by_name` helper to resolve branch IDs from names. Returns a
  `NameConflict` error when multiple branches share the same name.
- `Constraint::influence` method for identifying dependent variables.
- Documentation and examples for the repository API.
- Test coverage for `branch_from` and `pull_with_key`.
- `Workspace::checkout` helper to load commit contents.
- Documentation and example for incremental queries using `pattern_changes!`
  plus additional tests.
- `pattern!` now implemented as a procedural macro in the new `tribles-macros` crate.
- `entity!` now implemented as a procedural macro alongside `pattern!`.
- `ThompsonEngine` implementing a new `PathEngine` trait for regular path queries,
  and `RegularPathConstraint` is now generic over `PathEngine`.
- Implemented `size_hint`, `ExactSizeIterator`, and `FusedIterator` for `PATCHIterator` and `PATCHOrderedIterator`.
- Debug helpers `EstimateOverrideConstraint` and `DebugConstraint` moved to a new
  `debug` module.
- Debug-only `debug_branch_fill` method computes average PATCH branch fill
  percentages by node size.
- Added a simple `patch` benchmark filling the tree with fake data and printing
  branch occupancy averages.
- Trible key segmentation and ordering tables are now generated from a
  declarative segment layout, simplifying maintenance.
- PATCH exposes const helpers to derive segment maps and ordering
  permutations from a declarative key layout.
- Introduced `key_segmentation!` and `key_ordering!` macros to emit
  `KeySegmentation` and `KeyOrdering` implementations from those declarative
  layouts.
- Added `byte_table_resize_benchmark` measuring average fill ratios that cause
  growth for random vs sequential inserts. It now tracks the number of elements
  inserted at each power-of-two table size to compute per-size and overall
  averages over many random runs.
- Preallocated the resize counts vector to avoid repeated allocations during
  the benchmark.
- Per-size results now include sizes that never triggered growth so the output
  has no gaps.
- Documented PATCH's cuckoo-hashing compression as an alternative to ART-style
  node compression, explained its compressed-permutation hash with an identity
  first permutation and a random second permutation and why the smallest and
  largest nodes are always fully occupied, and included benchmark fill ratios in
  the book.
- Annotated the benchmark output to highlight path compression in the size-two
  case and that the identity hash lets 256-ary nodes store all 256 children.
- `entity!` subsumes the old `entity_inner!` helper; macro invocations can
  optionally provide an existing `TribleSet`.
- Procedural `namespace!` macro replaces the declarative `NS!` implementation.
- Implemented a procedural `delta!` macro for incremental query support.
- Expanded documentation for the `pattern` procedural macro to ease maintenance, including detailed comments inside the implementation.
- `EntityId` variants renamed to `Var` and `Lit` for consistency with field patterns.
- `Workspace::checkout` now accepts commit ranges for convenient history queries.
- Git-based terminology notes in the repository guide and a clearer workspace example.
- Expanded the repository example to store actual data and simplified the conflict loop.
- Failing test `ns_local_ids_bad_estimates_panics` shows mis-ordered variables return no results when a panic is expected.
- Diagram and explanation of six trible permutations and shared leaves for skew‑resistant joins.
### Changed
<<<<<<< HEAD
- Expanded the "Developing Locally" book chapter with guidance on helper scripts and local setup.
=======
- Expanded the "Getting Started" book section with dependency setup and run instructions.
>>>>>>> a1d874d6
- PATCH infix and segment-length operations now require prefixes to align with
  segment boundaries.
- `KeyOrdering` and `KeySegmentation` now expose translation tables as associated const arrays instead of methods.
- Removed `key_index`, `tree_index`, and `segment` helper methods in favor of direct const-table lookups and tied `KeyOrdering` to its `KeySegmentation` with an explicit segment permutation.
- `KeyOrdering` now declares its `KeySegmentation` via an associated type instead of a separate generic parameter.
- `ByteTable` plans insertions by recursively seeking a free slot and shifts entries only after a path is found, returning the entry on failure so callers can grow the table.
- ByteTable's planner tracks visited keys with a stack-allocated bitset to avoid heap allocations.
- Simplified the planner and table helpers for clearer ByteTable insertion code.
- Replaced redundant option check with an `expect` when traversing full buckets in
  the ByteTable planner.
- Restored the simpler `ByteSet` and inlined bucket checks to reduce indirection in the planner.
- Removed the reified `ByteBucket` abstraction and indexed buckets directly in the byte table.
- `ByteSet` now stores raw `[u128; 2]` bitsets instead of relying on `VariableSet`.
- Detailed query engine documentation moved from the `query` module to the book, leaving a concise overview in code.
- Moved verbose inline documentation for Pile, Trible, Blob and PATCH modules
  into the book.
- Expanded Trible Structure deep-dive with design rationale and advantages
  previously kept inline.
- Added remaining rationale from the blob, patch, pile and schema docs to the
  corresponding book chapters so code comments stay concise without losing
  detail.
- Refined the book's introduction with a clearer overview of Trible Space and
  its flexible, lightweight query engine, plus links to later chapters.
### Removed
- `nth_parent` commit selector and helper; parent-numbering is not planned.
### Fixed
- ByteTable resize benchmark now reports load factor for fully populated 256-slot tables.
- `PatchIdConstraint` incorrectly used 32-byte values when confirming IDs, causing
  `local_ids` queries to return no results with overridden estimates.
- Documentation proposal for exposing blob metadata through the `Pile` API.
- `IndexEntry` now stores a timestamp for each blob. `PileReader::metadata`
  returns this timestamp along with the blob length.
- Design notes for a conservative garbage collection mechanism that scans
  `SimpleArchive` values in place to find reachable handles.
- Clarified that accidental collisions are practically impossible given 32-byte
  hashes, explaining why the collector can treat any matching value as a real
  reference.
- Repository workflows chapter covering branching, merging, CLI usage and an improved push/merge diagram.
- Separate `verify.sh` script for running Kani verification.
- Documented conflict resolution loop and clarified that returned workspaces
  contain updated metadata which must be pushed.
- Explained BranchStore's CAS-based optimistic concurrency control in the
  repository guide.
- Property tests for `ufoid` randomness and timestamp rollover.
- Further clarified `timestamp_distance` documentation that it only works with
- Documentation for built-in schemas and how to create your own.
  timestamps younger than the ~50-day rollover period.
- Added `HybridStore` to combine separate blob and branch stores.
- Added tests for the `ObjectStoreRemote` repository using the in-memory
  object store backend.
- Implemented `Debug` for `ObjectStoreRemote` and replaced `panic!` calls
  with `.expect()` in object store tests.
- Initial scaffold for a narrative "Tribles Book" documentation.
- Build script `build_book.sh` and CI workflow to publish the mdBook.
- Expanded the introduction and philosophy sections of the Tribles Book and
  documented how to install `mdbook`.
- Documented the pile file format in the book and expanded it with design rationale.
- Expanded the pile format chapter with recovery notes and a link to the `Pile` API docs.
- Added a book chapter describing the `find!` query language, listed
   built-in constraints, and included a reusable sample dataset for
   documentation examples.
- Added an architecture chapter that explains how `TribleSet` differs from the repository layer and details branch stores and commit flow. The diagram now better illustrates the commit flow.
- Added a "Developing Locally" chapter and linked it from the README and book introduction.
- Expanded the architecture chapter with design goals, semantic background and
  cross-references to other chapters.
- Clarified that the branch store's compare-and-set operation is the only
  place-oriented update, leaving the rest of the system value oriented and
  immutable.
- Documented the incremental query plan in `INVENTORY.md` and linked it
  to a new "Incremental Queries" book chapter detailing the approach.
- Noted that namespaces will expose a `delta!` operator, similar to
  `pattern!`, for expressing changes between `TribleSet`s. The macro
  computes the difference and uses `union!` internally to apply the
  delta constraint.
 - Documented potential commit selector redesign using git-style
   reachability semantics. Added a "Commit Selectors" design note with
    a table comparing Git syntax to the planned set-based API. The table
    is now exhaustive for Git's revision grammar, using only the general
    forms. Each entry links to the official documentation and marks
    selectors that are not planned for the initial implementation.
- Noted plans for a `delta!` operator to assist with incremental
  queries. Documentation describes how it will union patterns with
  each triple constrained to the dataset delta.
- Recorded a future task to generate namespaces from a TribleSet
  description and to rewrite `pattern!` as a procedural macro.
- Documented the internal `pattern_inner!` macro with expanded usage notes.
- Added inline comments for every `pattern_inner!` rule describing what it
  matches and why.
- Added a "PATCH" chapter to the book's deep dive section explaining the trie
  implementation.
- Recorded tasks to benchmark PATCH, analyze its algorithmic complexity and
  measure real-world space usage.
- Listed candidate built-in schemas with design notes in `INVENTORY.md` for
  future implementation.
- Documented commit range semantics explaining that `a..b` equals
  `ancestors(b) - ancestors(a)` with missing endpoints defaulting to an empty set
  and the current `HEAD`.
- Commits now record a `timestamp` using `NsTAIInterval` and workspaces provide a
  `TimeRange` selector to gather commits between two instants.
- Compressed zero-copy archives are now complete.
- Incremental queries use a new `pattern_changes!` macro.
- Added a `matches!` macro mirroring `find!` for boolean checks.
- Regular path queries via a new `RegularPathConstraint` and namespaced `path!` macro.
- `path!` automata now store transitions in a `PATCH` for efficient lookups and set operations.
- Added a `filter` commit selector with a `history_of` helper.

### Changed
- Switched `anybytes` to a git dependency and used its `Bytes` integration
  to avoid copying blob data when writing to object stores.
- README no longer labels compressed zero-copy archives as WIP.
- Switched from `sucds` to `jerky` for succinct data structures and reworked
  compressed archives to use it directly.
- Construct archive prefix bit vectors using `BitVectorBuilder::from_bit`.
- Removed completed tasks from `INVENTORY.md` and recorded them here.
- Removed the experimental `delta!` macro implementation; incremental
  query support will be revisited once `pattern!` becomes a procedural
  macro.
- Split branch lookup tests into independent cases for better readability.
- `Repository::checkout` was renamed to `pull` for symmetry with `push`.
- `IntoCheckoutRange` trait became `CommitSelector` and its `into_vec` method
  was renamed to `select`.
- Updated bucket handling to advance RNG state in `bucket_shove_random_slot`.
- Clarified need for duplicate `bucket_get_slot` check in `table_get_slot`.
- Replaced Elias--Fano arrays in `SuccinctArchive` with bit vectors for
  simpler builds and equivalent query performance.
- `SuccinctArchive` now counts distinct component pairs using bitsets,
  improving query estimation accuracy.
- Domain enumeration skips empty identifiers via `select0` and prefix bit
  vectors are constructed with `BitVector` for lower memory overhead.
- Improved `Debug` output for `Query` to show search state and bindings.
- Replaced branch allocation code with `Layout::from_size_align_unchecked`.
- Removed unused `FromBlob` and `TryToBlob` traits and updated documentation.
- Simplified constant comparison in query tests.
- `pattern!` now reuses attribute variables for identical field names.
- Clarified that the project's developer experience goal also includes
  providing an intuitive API for library users.
- Renamed the `delta!` macro to `pattern_changes!` and changed its
  signature to `(current, changes, [pattern])` assuming the caller
  computes the delta set.
- Documented Kani proof guidelines to avoid constants and prefer
  `kani::any()` or bounded constructors for nondeterministic inputs.
- Fixed Kani playback build errors by using `dst_len` to access `child_table`
  length without implicit autorefs.
- Introduced `ValueSchema::validate` to verify raw value bit patterns.
- Query and value harnesses use this to avoid invalid `ShortString` data during playback.
- `ValueSchema::validate` now returns a `Result` and `Value::is_valid` provides
  a convenient boolean check.
- Corrected the workspace example to merge conflicts into the returned workspace
  and push that result.
- `preflight.sh` now only checks formatting and runs tests; Kani proofs run via `verify.sh`.
- Removed instruction to report unrelated Kani failures in PRs.
- Added missing documentation for several public structs and functions in
  `blob` and `repo` modules.
- Expanded the descriptions to clarify usage of public repository APIs.
- Moved repository and pile guides into module documentation and updated README links.
- Simplified toolchain setup. Scripts install `rustfmt` and `cargo-kani` via
  `cargo install` and rely on the system's default toolchain.
- Depend on the crates.io release `hifitime` 4.1.2 instead of the git repository.
- Added a README "Getting Started" section demonstrating `cargo add tribles` and
  a pile-backed repository example.
- Documented iteration order of `MemoryBlobStoreReader`, noted workspace use of
  `MemoryBlobStore::new` and improved `Pile::try_open` description.
- Restricted `PileSwap` and `PileAux` to crate visibility.
- Repository guidelines now discourage asynchronous code in favor of
  synchronous implementations that can be parallelized.
- Renamed `ObjectStoreRepo` to `ObjectStoreRemote` in the object-store backend.
- Listing iterators for the object-store backend now stream directly from the
  underlying store instead of collecting results in memory.
- `Repository::push` now returns `Option<Workspace>` instead of the custom
  `RepoPushResult` enum, simplifying conflict handling.
- Split identifier and trible structure discussions into dedicated deep-dive book chapters.
- `preflight.sh` now verifies that the mdBook documentation builds successfully.
- Fixed book `SUMMARY.md` so preflight passes without parse errors.
- `Workspace` now exposes a `put` method for adding blobs, replacing the old
  `add_blob` helper. The method returns the stored blob's handle directly since
  the underlying store cannot fail.
- `Workspace::get` method retrieves blobs from the local store and falls back to
  the base store when needed.
- `OpenError` now implements `std::error::Error` and provides clearer messages when opening piles.
- Removed the `..=` commit range selector. The `..` selector now follows Git's
  semantics and excludes the starting commit.
- Extracted `collect_range` into a standalone function for clarity.
- Moved `first_parent` into a standalone function for clarity.
- Added a `collect_reachable` helper to gather all commits reachable from a
  starting point.
- Scalar commit selectors once again return only the specified commit.
- Introduced an `ancestors` selector to retrieve a commit and its history.
- Commit selectors now return a `CommitSet` patch of commit handles instead of a `Vec`.
- Renamed the `CommitPatch` type alias to `CommitSet`.
- The `..` commit selector now computes `reachable(end) minus reachable(start)`
  via set operations, matching Git's two-dot semantics even across merges.
- Added a `symmetric_diff` selector corresponding to Git's `A...B` three-dot
  syntax.
- Refined candidate built-in schemas in `INVENTORY.md`; removed `Bool`, the
  `BinaryLargeObject` placeholder, and the 64-bit integer types.
- Expanded the built-in schema ideas with a fuller list of value and blob
  formats to explore.
- Brainstormed an even broader range of potential schemas for long-term
  consideration.
- Added Lance, neural-network, vector-search and full-text index formats to the
  candidate blob schemas, with a note to favor memory-mapped Rust crates.
- Trimmed the candidate schemas, dropping seldom-used formats like neural
  networks, search indexes, media and font types.
- Reinstated the neural-network, HNSW and full-text index schema ideas and
  removed the tar/zip archive formats.
- Added `SocketAddr` and `RgbaColor` value types alongside a `CompressedBlob`
  wrapper, while dropping `DateYMD` and `TimeOfDay` from consideration.
- `RangeFrom` now returns `ancestors(head)` minus `ancestors(start)` while
  `..c` selects `ancestors(c)` and `..` resolves to `ancestors(head)`. The old
  `collect_range` and `first_parent` helpers were removed.
- `TimeRange` commit selector now delegates to the generic `filter` selector.
- Removed the `Completed Work` section from `INVENTORY.md`; finished tasks are
  now tracked in this changelog.
- Canonicalized epsilon closures in regular path queries and documented the
  Thompson-style automaton construction.
- Documented the currently implemented commit selectors in the book.

### Fixed
- Enforce `PREFIX_LEN <= KEY_LEN` for prefix checks in PATCH.

## [0.5.2] - 2025-06-30
### Added
- Initial changelog file.
- Repository guidelines now require documenting tasks in `CHANGELOG.md`.
- Converted object-store backend to `BranchStore`/`BlobStore` API.
<|MERGE_RESOLUTION|>--- conflicted
+++ resolved
@@ -66,11 +66,8 @@
 - Failing test `ns_local_ids_bad_estimates_panics` shows mis-ordered variables return no results when a panic is expected.
 - Diagram and explanation of six trible permutations and shared leaves for skew‑resistant joins.
 ### Changed
-<<<<<<< HEAD
 - Expanded the "Developing Locally" book chapter with guidance on helper scripts and local setup.
-=======
 - Expanded the "Getting Started" book section with dependency setup and run instructions.
->>>>>>> a1d874d6
 - PATCH infix and segment-length operations now require prefixes to align with
   segment boundaries.
 - `KeyOrdering` and `KeySegmentation` now expose translation tables as associated const arrays instead of methods.
