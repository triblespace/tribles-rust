--- conflicted
+++ resolved
@@ -55,11 +55,8 @@
 - Replaced redundant option check with an `expect` when traversing full buckets in
   the ByteTable planner.
 - Restored the simpler `ByteSet` and inlined bucket checks to reduce indirection in the planner.
-<<<<<<< HEAD
 - Removed the reified `ByteBucket` abstraction and indexed buckets directly in the byte table.
-=======
 - `ByteSet` now stores raw `[u128; 2]` bitsets instead of relying on `VariableSet`.
->>>>>>> fe39890c
 ### Fixed
 - ByteTable resize benchmark now reports load factor for fully populated 256-slot tables.
 - `PatchIdConstraint` incorrectly used 32-byte values when confirming IDs, causing
