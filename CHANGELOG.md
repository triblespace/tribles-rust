--- conflicted
+++ resolved
@@ -86,7 +86,6 @@
 - Additional example in the Commit Selectors chapter demonstrating how to
   compose `filter` with `time_range`.
 ### Changed
-<<<<<<< HEAD
 - Blob appends now issue a single `write_vectored` `O_APPEND` call to stream header, data and padding without extra copies or retries.
 - Simplified vectored blob appends by always including a padding slice.
 - Branch updates now perform `flush → refresh → lock → refresh → append → unlock` directly instead of queuing.
@@ -94,10 +93,8 @@
 - Max-size checks and mmap offsets now derive from the file's actual length instead of tracked counters.
 - Restored an `applied_length` tracker to incrementally refresh new blobs and branches without rescanning the entire pile.
 - Blob inserts now compare the write start with the previous `applied_length`, ingesting any intervening records before advancing.
-=======
 - `succinctarchive` schema is now gated behind an optional `succinct-archive`
   feature until it aligns with upstream `jerky` APIs.
->>>>>>> 6244d4cf
 - Expanded commit selector documentation with an overview, example and clearer
   wording about loading commits from a workspace.
 - Temporarily gate the `SuccinctArchive` schema behind a feature to restore
