--- conflicted
+++ resolved
@@ -71,10 +71,8 @@
 - Additional example in the Commit Selectors chapter demonstrating how to
   compose `filter` with `time_range`.
 ### Changed
-<<<<<<< HEAD
 - Expanded commit selector documentation with an overview, example and clearer
   wording about loading commits from a workspace.
-=======
 - Expanded repository workflows chapter with clearer branching steps and a
   dedicated history section.
 - Expanded Schemas chapter with additional context on schema identifiers and runtime lookup.
@@ -87,7 +85,6 @@
 - Expanded Architecture chapter's blob storage section for clearer responsibilities and examples.
 - Expanded the "Developing Locally" book chapter with guidance on helper scripts and local setup.
 - Expanded the "Getting Started" book section with dependency setup and run instructions.
->>>>>>> 16a749c5
 - PATCH infix and segment-length operations now require prefixes to align with
   segment boundaries.
 - `KeyOrdering` and `KeySegmentation` now expose translation tables as associated const arrays instead of methods.
