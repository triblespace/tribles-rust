# Changelog

All notable changes to this project will be documented in this file.

The format is based on [Keep a Changelog](https://keepachangelog.com/en/1.0.0/),
and this project adheres to [Semantic Versioning](https://semver.org/spec/v2.0.0.html).

## [Unreleased]
### Added
- Documentation and examples for the repository API.
- Test coverage for `branch_from` and `checkout_with_key`.
- Git-based terminology notes in the repository guide and a clearer workspace example.
- Expanded the repository example to store actual data and simplified the conflict loop.
- Separate `verify.sh` script for running Kani verification.
- Documented conflict resolution loop and clarified that returned workspaces
  contain updated metadata which must be pushed.
- Explained BranchStore's CAS-based optimistic concurrency control in the
  repository guide.
- Further clarified `timestamp_distance` documentation that it only works with
  timestamps younger than the ~50-day rollover period.

### Changed
- Updated bucket handling to advance RNG state in `bucket_shove_random_slot`.
- Clarified need for duplicate `bucket_get_slot` check in `table_get_slot`.
- `SuccinctArchive` now counts distinct component pairs using bitsets,
  improving query estimation accuracy.
- Improved `Debug` output for `Query` to show search state and bindings.
- Replaced branch allocation code with `Layout::from_size_align_unchecked`.
- Removed unused `FromBlob` and `TryToBlob` traits and updated documentation.
- Simplified constant comparison in query tests.
- Documented Kani proof guidelines to avoid constants and prefer
  `kani::any()` or bounded constructors for nondeterministic inputs.
- Fixed Kani playback build errors by using `dst_len` to access `child_table`
  length without implicit autorefs.
- Introduced `ValueSchema::validate` to verify raw value bit patterns.
- Query and value harnesses use this to avoid invalid `ShortString` data during playback.
- `ValueSchema::validate` now returns a `Result` and `Value::is_valid` provides
  a convenient boolean check.
- Corrected the workspace example to merge conflicts into the returned workspace
  and push that result.
- `preflight.sh` now only checks formatting and runs tests; Kani proofs run via `verify.sh`.
- Removed instruction to report unrelated Kani failures in PRs.
- Added missing documentation for several public structs and functions in
  `blob` and `repo` modules.
- Expanded the descriptions to clarify usage of public repository APIs.
- Moved repository and pile guides into module documentation and updated README links.
- Simplified toolchain setup. Scripts install `rustfmt` and `cargo-kani` via
  `cargo install` and rely on the system's default toolchain.
- Depend on the crates.io release `hifitime` 4.1.2 instead of the git repository.
<<<<<<< HEAD
- Added a README "Getting Started" section demonstrating `cargo add tribles` and
  a pile-backed repository example.
=======
- Documented iteration order of `MemoryBlobStoreReader`, noted workspace use of
  `MemoryBlobStore::new` and improved `Pile::try_open` description.
- Restricted `PileSwap` and `PileAux` to crate visibility.
- Repository guidelines now discourage asynchronous code in favor of
  synchronous implementations that can be parallelized.
>>>>>>> c1faee6d

## [0.5.2] - 2025-06-30
### Added
- Initial changelog file.
- Repository guidelines now require documenting tasks in `CHANGELOG.md`.
<|MERGE_RESOLUTION|>--- conflicted
+++ resolved
@@ -47,16 +47,13 @@
 - Simplified toolchain setup. Scripts install `rustfmt` and `cargo-kani` via
   `cargo install` and rely on the system's default toolchain.
 - Depend on the crates.io release `hifitime` 4.1.2 instead of the git repository.
-<<<<<<< HEAD
 - Added a README "Getting Started" section demonstrating `cargo add tribles` and
   a pile-backed repository example.
-=======
 - Documented iteration order of `MemoryBlobStoreReader`, noted workspace use of
   `MemoryBlobStore::new` and improved `Pile::try_open` description.
 - Restricted `PileSwap` and `PileAux` to crate visibility.
 - Repository guidelines now discourage asynchronous code in favor of
   synchronous implementations that can be parallelized.
->>>>>>> c1faee6d
 
 ## [0.5.2] - 2025-06-30
 ### Added
