# Inventory

## Potential Removals
- None at the moment.

## Completed Work
- None yet. This file now tracks development ideas.

## Desired Functionality
- Finalize the compressed zero-copy archive format currently mentioned as WIP.
- Provide additional examples showcasing advanced queries and repository usage.
- Add incremental query support building on the union constraint so
  results can update when datasets change without full recomputation.
  Namespaces will expose a `delta!` operator similar to `pattern!`
  that receives the previous and current `TribleSet`, calls `union!`
  internally and matches only the newly added tribles. See the book's
  [Incremental Queries](book/src/incremental-queries.md) chapter for
  the planned approach.
<<<<<<< HEAD
- Explore replacing `CommitSelector` ranges with a set-based API
  built on commit reachability. The goal is to mirror git's revision
  selection semantics (similar to `rev-list` or `rev-parse`).
  Combinators like `union`, `intersection` and `difference` should let
  callers express queries such as "A minus B" or "ancestors of A
  intersect B". Commit sets themselves would be formed by primitives
  like `ancestors(<commit>)` and `descendants(<commit>)` so selectors
  map directly to the commit graph.
=======
- Generate namespaces from a `TribleSet` description so tooling can
  derive them programmatically. Rewriting `pattern!` as a procedural
  macro will be the first step toward this automation.
>>>>>>> 486c7b0b

## Discovered Issues
- No open issues recorded yet.<|MERGE_RESOLUTION|>--- conflicted
+++ resolved
@@ -16,7 +16,6 @@
   internally and matches only the newly added tribles. See the book's
   [Incremental Queries](book/src/incremental-queries.md) chapter for
   the planned approach.
-<<<<<<< HEAD
 - Explore replacing `CommitSelector` ranges with a set-based API
   built on commit reachability. The goal is to mirror git's revision
   selection semantics (similar to `rev-list` or `rev-parse`).
@@ -25,11 +24,9 @@
   intersect B". Commit sets themselves would be formed by primitives
   like `ancestors(<commit>)` and `descendants(<commit>)` so selectors
   map directly to the commit graph.
-=======
 - Generate namespaces from a `TribleSet` description so tooling can
   derive them programmatically. Rewriting `pattern!` as a procedural
   macro will be the first step toward this automation.
->>>>>>> 486c7b0b
 
 ## Discovered Issues
 - No open issues recorded yet.