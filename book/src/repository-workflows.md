# Repository Workflows

Tribles borrows much of its vocabulary from Git:

* **Repository** – top-level object that tracks history through a `BlobStore`
  and `BranchStore`.
* **Workspace** – mutable view of a branch, similar to Git's working directory
  and index combined.
* **BlobStore** – stores commits and blobs.
* **BranchStore** – records branch metadata.

Both stores can be in memory, on disk or backed by a remote service. The
examples in `examples/repo.rs` and `examples/workspace.rs` showcase this API and
should feel familiar to anyone comfortable with Git.

<<<<<<< HEAD
## Remote Stores

Remote deployments use the [`ObjectStoreRemote`](../src/repo/objectstore.rs)
backend to speak to any service supported by the
[`object_store`](https://docs.rs/object_store/latest/object_store/) crate (S3,
Google Cloud Storage, Azure Blob Storage, HTTP-backed stores, the local
filesystem, and the in-memory `memory:///` adapter). `ObjectStoreRemote`
implements both `BlobStore` and `BranchStore`, so the rest of the repository API
continues to work unchanged – the only difference is the URL you pass to
`with_url`.

```rust,ignore
use ed25519_dalek::SigningKey;
use rand::rngs::OsRng;
use tribles::prelude::*;
=======
## Storage Backends and Composition

`Repository` accepts any storage that implements both the `BlobStore` and
`BranchStore` traits, so you can combine backends to fit your deployment. The
crate ships with a few ready-made options:

- [`MemoryRepo`](../src/repo/memoryrepo.rs) stores everything in memory and is
  ideal for tests or short-lived tooling where persistence is optional.
- [`Pile`](../src/repo/pile.rs) persists blobs and branch metadata in a single
  append-only file. It is the default choice for durable local repositories and
  integrates with the pile tooling described in [Pile Format](pile-format.md).
- [`ObjectStoreRemote`](../src/repo/objectstore.rs) connects to
  [`object_store`](https://docs.rs/object_store/latest/object_store/) endpoints
  (S3, local filesystems, etc.). It keeps all repository data in the remote
  service and is useful when you want a shared blob store without running a
  dedicated server.
- [`HybridStore`](../src/repo/hybridstore.rs) lets you split responsibilities,
  e.g. storing blobs on disk while keeping branch heads in memory or another
  backend. Any combination that satisfies the trait bounds works.

Backends that need explicit shutdown can implement `StorageClose`. When the
repository type exposes that trait bound you can call `repo.close()?` to flush
and release resources instead of relying on `Drop` to run at an unknown time.

```rust,ignore
use tribles::repo::hybridstore::HybridStore;
use tribles::repo::memoryrepo::MemoryRepo;
>>>>>>> 20929fc1
use tribles::repo::objectstore::ObjectStoreRemote;
use tribles::repo::Repository;
use tribles::value::schemas::hash::Blake3;
use url::Url;

<<<<<<< HEAD
fn open_remote_repo(raw_url: &str) -> anyhow::Result<()> {
    let url = Url::parse(raw_url)?;
    let storage = ObjectStoreRemote::<Blake3>::with_url(&url)?;
    let mut repo = Repository::new(storage, SigningKey::generate(&mut OsRng));

    let branch_id = repo.create_branch("main", None)?;
    let mut ws = repo.pull(*branch_id)?;
    ws.commit(TribleSet::new(), Some("initial commit"));

    while let Some(mut incoming) = repo.push(&mut ws)? {
        incoming.merge(&mut ws)?;
        ws = incoming;
    }

    Ok(())
}
```

`ObjectStoreRemote` writes directly through to the backing service, so there is
no `repo.close()` equivalent to call at the end. Dropping the repository handle
is enough to release resources.

Credential configuration follows the `object_store` backend you select. For
example, S3 endpoints consume AWS access keys or IAM roles, while
`memory:///foo` provides a purely in-memory store for local testing. Once the
URL resolves, repositories backed by piles and remote stores share the same
workflow APIs.

=======
let blob_remote: ObjectStoreRemote<Blake3> =
    ObjectStoreRemote::with_url(&Url::parse("s3://bucket/prefix")?)?;
let branch_store = MemoryRepo::default();
let storage = HybridStore::new(blob_remote, branch_store);
let mut repo = Repository::new(storage, signing_key);

// Work with repo as usual …
// repo.close()?; // if the underlying storage supports StorageClose
```

>>>>>>> 20929fc1
## Branching

A branch records a line of history. Creating one writes initial metadata to the
underlying store and returns an `ExclusiveId` guard for that branch. Pulling the
branch yields a `Workspace` pointing at its head. Typical steps
look like:

1. Create a repository backed by blob and branch stores.
2. Create or look up a branch ID, then call `Repository::pull` to obtain a
   `Workspace`.
3. Commit changes in the workspace.
4. Push the workspace to publish those commits.

Use `Repository::create_branch` to initialize new branches. It returns an
`ExclusiveId` guard that ensures the ID is not simultaneously handed out to
another writer. Pass the guard's underlying `Id` to `Repository::pull` to obtain
workspaces for that branch, and drop or `release` the guard once exclusive
ownership is no longer required:

```rust
let mut repo = Repository::new(pile, SigningKey::generate(&mut OsRng));
let branch_id = repo.create_branch("main", None).expect("create branch");
let mut ws = repo.pull(*branch_id).expect("open branch");
let mut ws2 = repo.pull(ws.branch_id()).expect("open branch");
```

After committing changes you can push the workspace back:

```rust
ws.commit(change, Some("initial commit"));
repo.push(&mut ws)?;
```

## Inspecting History

You can explore previous commits using `Workspace::checkout` which returns a
`TribleSet` with the union of the specified commit contents. Passing a single
commit returns just that commit. To include its history you can use the
`ancestors` helper. Commit ranges are supported for convenience. The expression
`a..b` yields every commit reachable from `b` that is not reachable from `a`,
treating missing endpoints as empty (`..b`) or the current `HEAD` (`a..` and
`..`):

```rust
let history = ws.checkout(commit_a..commit_b)?;
let full = ws.checkout(ancestors(commit_b))?;
```

The [`history_of`](../src/repo.rs) helper builds on the `filter` selector to
retrieve only the commits affecting a specific entity. Commit selectors are
covered in more detail in the next chapter:

```rust
let entity_changes = ws.checkout(history_of(my_entity))?;
```

## Merging and Conflict Handling

When pushing a workspace another client might have already updated the branch.
`Repository::push` attempts to update the branch atomically and returns an
optional conflicting `Workspace` if the head moved. The usual loop looks like:

```rust
while let Some(mut incoming) = repo.push(&mut ws)? {
    incoming.merge(&mut ws)?;
    ws = incoming;
}
```

After a successful push the branch may have advanced further than the head
supplied, because the repository refreshes its view after releasing the lock.
An error indicating a corrupted pile does not necessarily mean the push failed;
the update might have been written before the corruption occurred.

This snippet is taken from [`examples/workspace.rs`](../examples/workspace.rs).
The [`examples/repo.rs`](../examples/repo.rs) example demonstrates the same
pattern with two separate workspaces. The returned `Workspace` already contains
the remote commits, so after merging your changes you push that new workspace to
continue.

## Typical CLI Usage

There is a small command line front-end in the
[`trible`](https://github.com/triblespace/trible) repository. It exposes push
and merge operations over simple commands and follows the same API presented in
the examples. The tool is currently experimental and may lag behind the library,
but it demonstrates how repository operations map onto a CLI.

## Diagram

A simplified view of the push/merge cycle:

```text

        ┌───────────┐         pull          ┌───────────┐
        | local ws  |◀───────────────────── |   repo    |
        └─────┬─────┘                       └───────────┘
              │
              │ commit
              │                                                                      
              ▼                                   
        ┌───────────┐         push          ┌───────────┐
        │  local ws │ ─────────────────────▶│   repo    │
        └─────┬─────┘                       └─────┬─────┘
              │                                   │
              │ merge                             │ conflict?
              └──────▶┌─────────────┐◀────────────┘
                      │ conflict ws │       
                      └───────┬─────┘
                              │             ┌───────────┐
                              └────────────▶|   repo    │
                                     push   └───────────┘
   
```

Each push either succeeds or returns a workspace containing the other changes.
Merging incorporates your commits and the process repeats until no conflicts
remain.

## Attaching a Foreign History (merge-import)

Sometimes you want to graft an existing branch from another pile into your
current repository without rewriting its commits. Tribles supports a
conservative, schema‑agnostic import followed by a single merge commit:

1. Copy all reachable blobs from the source branch head into the target pile
   using `copy_reachable`, which walks every 32‑byte aligned chunk in each
   blob and enqueues any candidate that dereferences in the source.
2. Create a single merge commit that has two parents: your current branch head
   and the imported head. No content is attached to the merge; it simply ties
   the DAGs together.

This yields a faithful attachment of the foreign history — commits and their
content are copied verbatim, and a one‑off merge connects both histories.

The `trible` CLI exposes this as:

```sh
trible branch merge-import \
  --from-pile /path/to/src.pile --from-name source-branch \
  --to-pile   /path/to/dst.pile --to-name   self
```

Internally this uses `repo::copy_reachable` and `Workspace::merge_commit`.
Because `copy_reachable` scans aligned 32‑byte chunks, it is forward‑compatible
with new formats as long as embedded handles remain 32‑aligned.

### Programmatic example (Rust)

The same flow can be used directly from Rust when you have two piles on disk and
want to attach the history of one branch to another:

```rust,ignore
use ed25519_dalek::SigningKey;
use rand::rngs::OsRng;
use tribles::prelude::*;
use tribles::repo::pile::Pile;
use tribles::repo::Repository;
use tribles::value::schemas::hash::Blake3;
use tribles::value::schemas::hash::Handle;

fn merge_import_example(
    src_path: &std::path::Path,
    src_branch_id: tribles::id::Id,
    dst_path: &std::path::Path,
    dst_branch_id: tribles::id::Id,
) -> anyhow::Result<()> {
    // 1) Open source (read) and destination (write) piles
    let mut src = Pile::open(src_path)?;
    src.restore()?;
    let mut dst = Pile::open(dst_path)?;
    dst.restore()?;

    // 2) Resolve source head commit handle
    let src_head: Value<Handle<Blake3, blobschemas::SimpleArchive>> =
        src.head(src_branch_id)?.ok_or_else(|| anyhow::anyhow!("source head not found"))?;

    // 3) Conservatively copy all reachable blobs from source → destination
    let stats = repo::copy_reachable(&src.reader()?, &mut dst, [src_head.transmute()])?;
    eprintln!("copied: visited={} stored={}", stats.visited, stats.stored);

    // 4) Attach via a single merge commit in the destination branch
    let mut repo = Repository::new(dst, SigningKey::generate(&mut OsRng));
    let mut ws = repo.pull(dst_branch_id)?;
    ws.merge_commit(src_head)?; // parents = { current HEAD, src_head }

    // 5) Push with standard conflict resolution
    while let Some(mut incoming) = repo.push(&mut ws)? {
        incoming.merge(&mut ws)?;
        ws = incoming;
    }
    Ok(())
}
```<|MERGE_RESOLUTION|>--- conflicted
+++ resolved
@@ -13,23 +13,6 @@
 examples in `examples/repo.rs` and `examples/workspace.rs` showcase this API and
 should feel familiar to anyone comfortable with Git.
 
-<<<<<<< HEAD
-## Remote Stores
-
-Remote deployments use the [`ObjectStoreRemote`](../src/repo/objectstore.rs)
-backend to speak to any service supported by the
-[`object_store`](https://docs.rs/object_store/latest/object_store/) crate (S3,
-Google Cloud Storage, Azure Blob Storage, HTTP-backed stores, the local
-filesystem, and the in-memory `memory:///` adapter). `ObjectStoreRemote`
-implements both `BlobStore` and `BranchStore`, so the rest of the repository API
-continues to work unchanged – the only difference is the URL you pass to
-`with_url`.
-
-```rust,ignore
-use ed25519_dalek::SigningKey;
-use rand::rngs::OsRng;
-use tribles::prelude::*;
-=======
 ## Storage Backends and Composition
 
 `Repository` accepts any storage that implements both the `BlobStore` and
@@ -57,42 +40,11 @@
 ```rust,ignore
 use tribles::repo::hybridstore::HybridStore;
 use tribles::repo::memoryrepo::MemoryRepo;
->>>>>>> 20929fc1
 use tribles::repo::objectstore::ObjectStoreRemote;
 use tribles::repo::Repository;
 use tribles::value::schemas::hash::Blake3;
 use url::Url;
 
-<<<<<<< HEAD
-fn open_remote_repo(raw_url: &str) -> anyhow::Result<()> {
-    let url = Url::parse(raw_url)?;
-    let storage = ObjectStoreRemote::<Blake3>::with_url(&url)?;
-    let mut repo = Repository::new(storage, SigningKey::generate(&mut OsRng));
-
-    let branch_id = repo.create_branch("main", None)?;
-    let mut ws = repo.pull(*branch_id)?;
-    ws.commit(TribleSet::new(), Some("initial commit"));
-
-    while let Some(mut incoming) = repo.push(&mut ws)? {
-        incoming.merge(&mut ws)?;
-        ws = incoming;
-    }
-
-    Ok(())
-}
-```
-
-`ObjectStoreRemote` writes directly through to the backing service, so there is
-no `repo.close()` equivalent to call at the end. Dropping the repository handle
-is enough to release resources.
-
-Credential configuration follows the `object_store` backend you select. For
-example, S3 endpoints consume AWS access keys or IAM roles, while
-`memory:///foo` provides a purely in-memory store for local testing. Once the
-URL resolves, repositories backed by piles and remote stores share the same
-workflow APIs.
-
-=======
 let blob_remote: ObjectStoreRemote<Blake3> =
     ObjectStoreRemote::with_url(&Url::parse("s3://bucket/prefix")?)?;
 let branch_store = MemoryRepo::default();
@@ -103,7 +55,6 @@
 // repo.close()?; // if the underlying storage supports StorageClose
 ```
 
->>>>>>> 20929fc1
 ## Branching
 
 A branch records a line of history. Creating one writes initial metadata to the
@@ -223,6 +174,54 @@
 Merging incorporates your commits and the process repeats until no conflicts
 remain.
 
+## Remote Stores
+
+Remote deployments use the [`ObjectStoreRemote`](../src/repo/objectstore.rs)
+backend to speak to any service supported by the
+[`object_store`](https://docs.rs/object_store/latest/object_store/) crate (S3,
+Google Cloud Storage, Azure Blob Storage, HTTP-backed stores, the local
+filesystem, and the in-memory `memory:///` adapter). `ObjectStoreRemote`
+implements both `BlobStore` and `BranchStore`, so the rest of the repository API
+continues to work unchanged – the only difference is the URL you pass to
+`with_url`.
+
+```rust,ignore
+use ed25519_dalek::SigningKey;
+use rand::rngs::OsRng;
+use tribles::prelude::*;
+use tribles::repo::objectstore::ObjectStoreRemote;
+use tribles::repo::Repository;
+use tribles::value::schemas::hash::Blake3;
+use url::Url;
+
+fn open_remote_repo(raw_url: &str) -> anyhow::Result<()> {
+    let url = Url::parse(raw_url)?;
+    let storage = ObjectStoreRemote::<Blake3>::with_url(&url)?;
+    let mut repo = Repository::new(storage, SigningKey::generate(&mut OsRng));
+
+    let branch_id = repo.create_branch("main", None)?;
+    let mut ws = repo.pull(*branch_id)?;
+    ws.commit(TribleSet::new(), Some("initial commit"));
+
+    while let Some(mut incoming) = repo.push(&mut ws)? {
+        incoming.merge(&mut ws)?;
+        ws = incoming;
+    }
+
+    Ok(())
+}
+```
+
+`ObjectStoreRemote` writes directly through to the backing service, so there is
+no `repo.close()` equivalent to call at the end. Dropping the repository handle
+is enough to release resources.
+
+Credential configuration follows the `object_store` backend you select. For
+example, S3 endpoints consume AWS access keys or IAM roles, while
+`memory:///foo` provides a purely in-memory store for local testing. Once the
+URL resolves, repositories backed by piles and remote stores share the same
+workflow APIs.
+
 ## Attaching a Foreign History (merge-import)
 
 Sometimes you want to graft an existing branch from another pile into your
