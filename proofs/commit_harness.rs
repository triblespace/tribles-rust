#![cfg(kani)]

use ed25519_dalek::{SigningKey, SECRET_KEY_LENGTH};
use tribles::prelude::*;
use tribles::repo::{self, commit};
use tribles::value::schemas::hash::Blake3;
use kani::BoundedArbitrary;

#[kani::proof]
#[kani::unwind(5)]
fn commit_harness() {
<<<<<<< HEAD
    // Use a nondeterministic signing key. Any 32‑byte array is valid because
    // `SigningKey::from_bytes` internally clamps the secret.
=======
    // Use a nondeterministic signing key
>>>>>>> 29bf544f
    let secret: [u8; SECRET_KEY_LENGTH] = kani::any();
    let signing_key = SigningKey::from_bytes(&secret);

    // Create two dummy parent handles
    let parent1 = TribleSet::new().to_blob().get_handle::<Blake3>();
    let parent2 = TribleSet::new().to_blob().get_handle::<Blake3>();

    // Create minimal commit content
    let content = TribleSet::new().to_blob();

    let msg = String::bounded_any::<32>();
    let commit_set = commit::commit(
        &signing_key,
        [parent1, parent2],
        Some(msg.as_str()),
        Some(content.clone()),
    );

    // Content (4) + short_message (1) + parents (2)
    assert_eq!(commit_set.len(), 7);

    // Ensure the short_message field was stored
    let (stored_msg,) = find!(
        (m: String),
        repo::pattern!(&commit_set, [{ short_message: m }])
    )
    .at_most_one()
    .unwrap()
    .expect("missing message");
    assert_eq!(stored_msg, msg);

    // Ensure the content handle and signature info were stored
    let (handle, pubkey, _r, _s) = find!(
        (h: Value<_>, k: Value<_>, r, s),
        repo::pattern!(&commit_set, [{ content: h, signed_by: k, signature_r: r, signature_s: s }])
    )
    .at_most_one()
    .unwrap()
    .expect("missing commit info");
    assert_eq!(handle, content.get_handle());
    let pk: ed25519_dalek::VerifyingKey = pubkey.try_from_value().unwrap();
    assert_eq!(pk, signing_key.verifying_key());

    // Ensure both parents are present
    let parents: Vec<_> = find!(
        (p: Value<_>),
        repo::pattern!(&commit_set, [{ parent: p }])
    )
    .collect();
    assert_eq!(parents.len(), 2);
    assert!(parents.contains(&parent1));
    assert!(parents.contains(&parent2));

    // Verify signature information matches the content
    commit::verify(content, commit_set).expect("commit verification");
}<|MERGE_RESOLUTION|>--- conflicted
+++ resolved
@@ -9,12 +9,7 @@
 #[kani::proof]
 #[kani::unwind(5)]
 fn commit_harness() {
-<<<<<<< HEAD
-    // Use a nondeterministic signing key. Any 32‑byte array is valid because
-    // `SigningKey::from_bytes` internally clamps the secret.
-=======
-    // Use a nondeterministic signing key
->>>>>>> 29bf544f
+    // Use a nondeterministic signing key, any 32‑byte array is valid.
     let secret: [u8; SECRET_KEY_LENGTH] = kani::any();
     let signing_key = SigningKey::from_bytes(&secret);
 
