--- conflicted
+++ resolved
@@ -6,13 +6,6 @@
 pub mod rngid;
 pub mod ufoid;
 
-<<<<<<< HEAD
-use std::{
-    borrow::Borrow, cell::RefCell, convert::TryInto, error::Error, fmt::{self, Display, LowerHex, UpperHex}, hash::Hash, marker::PhantomData, mem, num::NonZero, ops::Deref
-};
-
-pub use fucid::{fucid, FUCIDsource};
-=======
 use std::borrow::Borrow;
 use std::cell::RefCell;
 use std::convert::TryInto;
@@ -27,7 +20,6 @@
 
 pub use fucid::fucid;
 pub use fucid::FUCIDsource;
->>>>>>> 49325478
 pub use rngid::rngid;
 pub use ufoid::ufoid;
 
@@ -215,13 +207,13 @@
     }
 }
 
-impl fmt::Display for NilUuidError {
-    fn fmt(&self, f: &mut fmt::Formatter<'_>) -> fmt::Result {
+impl std::fmt::Display for NilUuidError {
+    fn fmt(&self, f: &mut std::fmt::Formatter<'_>) -> std::fmt::Result {
         write!(f, "UUID conversion failed: the UUID is nil (all zero bytes)")
     }
 }
 
-impl Error for NilUuidError {}
+impl std::error::Error for NilUuidError {}
 
 #[doc(hidden)]
 pub use hex_literal::hex as _hex_literal_hex;
