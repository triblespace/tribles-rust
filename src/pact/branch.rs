--- conflicted
+++ resolved
@@ -175,19 +175,13 @@
                 self.body.hash
             }
 
-<<<<<<< HEAD
             fn with_start(
                 &self,
                 new_start_depth: usize,
                 _key: &[u8; KEY_LEN],
             ) -> Head<KEY_LEN, K> {
-                let mut new_fragment = [0; HEAD_FRAGMENT_LEN];                
-                new_fragment[..].copy_from_slice(&self.body.key[new_start_depth..new_start_depth+HEAD_FRAGMENT_LEN]);
-=======
-            fn with_start(&self, new_start_depth: usize, _key: &[u8; KEY_LEN]) -> Head<KEY_LEN> {
                 let mut fragment = [0; HEAD_FRAGMENT_LEN];
                 copy_start(fragment.as_mut_slice(), &self.body.key[..], new_start_depth);
->>>>>>> 794a029b
 
                 Head::from(Self {
                     tag: HeadTag::$name,
