use super::*;

#[derive(Clone, Debug)]
#[repr(C)]
<<<<<<< HEAD
pub(super) struct Leaf<const KEY_LEN: usize, K: KeyProperties<KEY_LEN>> {
=======
pub(super) struct InlineLeaf<const KEY_LEN: usize> {
>>>>>>> 794a029b
    _tag: HeadTag,
    start_depth: u8,
    fragment: [u8; LEAF_FRAGMENT_LEN],
    key_properties: PhantomData<K>,
}

<<<<<<< HEAD
impl<const KEY_LEN: usize, K: KeyProperties<KEY_LEN>> From<Leaf<KEY_LEN, K>> for Head<KEY_LEN, K> {
    fn from(head: Leaf<KEY_LEN, K>) -> Self {
=======
impl<const KEY_LEN: usize> From<InlineLeaf<KEY_LEN>> for Head<KEY_LEN> {
    fn from(head: InlineLeaf<KEY_LEN>) -> Self {
>>>>>>> 794a029b
        unsafe { transmute(head) }
    }
}

<<<<<<< HEAD
impl<const KEY_LEN: usize, K: KeyProperties<KEY_LEN>> Leaf<KEY_LEN, K> {
    pub(super) fn new(start_depth: usize, key: &SharedKey<KEY_LEN>) -> Self {
        let mut fragment = [0; LEAF_FRAGMENT_LEN];

        for depth in start_depth..KEY_LEN {
            fragment[depth - start_depth] = key[K::reorder(depth)];
        }
        
        Self {
            _tag: HeadTag::Leaf,
            start_depth: start_depth as u8,
            fragment,
            key_properties: PhantomData
        }
    }
}

impl<const KEY_LEN: usize, K: KeyProperties<KEY_LEN>> HeadVariant<KEY_LEN, K> for Leaf<KEY_LEN, K> {
=======
impl<const KEY_LEN: usize> InlineLeaf<KEY_LEN> {
    pub(super) fn new(start_depth: usize, key: &[u8; KEY_LEN]) -> Self {
        let mut fragment = [0; LEAF_FRAGMENT_LEN];

        copy_start(fragment.as_mut_slice(), &key[..], start_depth);

        Self {
            _tag: HeadTag::InlineLeaf,
            start_depth: start_depth as u8,
            fragment,
        }
    }
}

impl<const KEY_LEN: usize> HeadVariant<KEY_LEN> for InlineLeaf<KEY_LEN> {
>>>>>>> 794a029b
    fn count(&self) -> u64 {
        1
    }

    fn peek(&self, at_depth: usize) -> Peek {
        assert!(
            self.start_depth as usize <= at_depth && at_depth < KEY_LEN as usize,
            "Peek out of bounds: {} <= {} < {}",
            self.start_depth,
            at_depth,
            KEY_LEN
        );

        Peek::Fragment(self.fragment[index_start(self.start_depth as usize, at_depth)])
    }

    fn get(&self, at_depth: usize, key: u8) -> Head<KEY_LEN, K> {
        match self.peek(at_depth) {
            Peek::Fragment(byte) if byte == key => self.clone().into(),
            _ => Empty::new().into(),
        }
    }

    fn put(&mut self, key: &SharedKey<KEY_LEN>) -> Head<KEY_LEN, K> {
        let mut depth = self.start_depth as usize;
        loop {
            if depth == KEY_LEN {
                return self.clone().into();
            }
            match self.peek(depth) {
                Peek::Fragment(byte) if byte == key[K::reorder(depth)] => depth += 1,
                Peek::Fragment(_) => {
                    let sibling_leaf = new_leaf(depth, key);

                    let mut new_branch = Branch4::new(self.start_depth as usize, depth, key);
                    new_branch.insert(key, sibling_leaf);
                    new_branch.insert(key, self.clone().with_start(depth, key));

                    return Head::<KEY_LEN, K>::from(new_branch);
                }
                Peek::Branch(_) => panic!(),
            }
        }
    }

    fn hash(&self, prefix: &[u8; KEY_LEN]) -> u128 {
        let mut key = *prefix;

        key[self.start_depth as usize..]
            .copy_from_slice(&self.fragment[..KEY_LEN - self.start_depth as usize]);

        let mut hasher = SipHasher24::new_with_key(unsafe { &SIP_KEY });
        hasher.write(&key[..]);
        return hasher.finish128().into();
    }

    fn with_start(&self, new_start_depth: usize, key: &[u8; KEY_LEN]) -> Head<KEY_LEN, K> {
        assert!(new_start_depth < KEY_LEN);

        if KEY_LEN - new_start_depth < LEAF_FRAGMENT_LEN {
            let mut new_fragment = [0; LEAF_FRAGMENT_LEN];
            for depth in new_start_depth..KEY_LEN {
                if depth == KEY_LEN {
                    break;
                }

                new_fragment[depth - new_start_depth] = if depth < self.start_depth as usize {
                    key[depth]
                } else {
                    match self.peek(depth) {
                        Peek::Fragment(byte) => byte,
                        Peek::Branch(_) => panic!(),
                    }
                }
            }
<<<<<<< HEAD
    
            Head::<KEY_LEN, K>::from(Self {
                _tag: HeadTag::Leaf,
=======

            Head::<KEY_LEN>::from(Self {
                _tag: HeadTag::InlineLeaf,
>>>>>>> 794a029b
                start_depth: new_start_depth as u8,
                fragment: new_fragment,
                key_properties: PhantomData,
            })
        } else {
            let mut old_key = *key;
            old_key[self.start_depth as usize..]
                .copy_from_slice(&self.fragment[KEY_LEN - self.start_depth as usize..]);

<<<<<<< HEAD
            let old_shared = Arc::new(old_key);
            return SharedLeaf::new(new_start_depth, &old_shared).into()
=======
            return Leaf::new(new_start_depth, &old_key).into();
>>>>>>> 794a029b
        }
    }
}

#[derive(Clone, Debug)]
#[repr(C)]
<<<<<<< HEAD
pub(super) struct SharedLeaf<const KEY_LEN: usize, K: KeyProperties<KEY_LEN>> {
    tag: HeadTag,
    start_depth: u8,
    fragment: [u8; 6],
    key: SharedKey<KEY_LEN>,
    key_properties: PhantomData<K>,
}

impl<const KEY_LEN: usize, K: KeyProperties<KEY_LEN>> From<SharedLeaf<KEY_LEN, K>> for Head<KEY_LEN, K> {
    fn from(head: SharedLeaf<KEY_LEN, K>) -> Self {
=======
pub(super) struct LeafBody<const KEY_LEN: usize> {
    key: [u8; KEY_LEN],
}

#[derive(Clone, Debug)]
#[repr(C)]
pub(super) struct Leaf<const KEY_LEN: usize> {
    tag: HeadTag,
    start_depth: u8,
    fragment: [u8; 6],
    key: Arc<LeafBody<KEY_LEN>>,
}

impl<const KEY_LEN: usize> From<Leaf<KEY_LEN>> for Head<KEY_LEN> {
    fn from(head: Leaf<KEY_LEN>) -> Self {
>>>>>>> 794a029b
        unsafe { transmute(head) }
    }
}

<<<<<<< HEAD

impl<const KEY_LEN: usize, K: KeyProperties<KEY_LEN>> SharedLeaf<KEY_LEN, K> {
    pub(super) fn new(start_depth: usize, key: &SharedKey<KEY_LEN>) -> Self {
        let mut fragment = [0; 6];


        fragment[..].copy_from_slice(&key[start_depth..start_depth+6]);
=======
impl<const KEY_LEN: usize> Leaf<KEY_LEN> {
    pub(super) fn new(start_depth: usize, key: &[u8; KEY_LEN]) -> Self {
        let mut fragment = [0; 6];

        fragment[..].copy_from_slice(&key[start_depth..start_depth + 6]);
>>>>>>> 794a029b

        Self {
            tag: HeadTag::Leaf,
            start_depth: start_depth as u8,
            fragment,
<<<<<<< HEAD
            key: Arc::clone(key),
            key_properties: PhantomData,
        }
    }
}

impl<const KEY_LEN: usize, K: KeyProperties<KEY_LEN>> HeadVariant<KEY_LEN, K> for SharedLeaf<KEY_LEN, K> {
=======
            key: Arc::new(LeafBody { key: *key }),
        }
    }
}

impl<const KEY_LEN: usize> HeadVariant<KEY_LEN> for Leaf<KEY_LEN> {
>>>>>>> 794a029b
    fn count(&self) -> u64 {
        1
    }

    fn peek(&self, at_depth: usize) -> Peek {
        assert!(
            self.start_depth as usize <= at_depth && at_depth < KEY_LEN as usize,
            "Peek out of bounds: {} <= {} < {}",
            self.start_depth,
            at_depth,
            KEY_LEN
        );
        match at_depth {
            depth if depth < self.start_depth as usize + self.fragment.len() => {
                Peek::Fragment(self.fragment[index_start(self.start_depth as usize, depth)])
            }
<<<<<<< HEAD
            depth => Peek::Fragment(self.key[K::reorder(depth)]),
=======
            depth => Peek::Fragment(self.key.key[depth]),
>>>>>>> 794a029b
        }
    }

    fn get(&self, at_depth: usize, key: u8) -> Head<KEY_LEN, K> {
        match self.peek(at_depth) {
            Peek::Fragment(byte) if byte == key => self.clone().into(),
            _ => Empty::new().into(),
        }
    }

    fn put(&mut self, key: &SharedKey<KEY_LEN>) -> Head<KEY_LEN, K> {
        let mut depth = self.start_depth as usize;
        loop {
            if depth == KEY_LEN {
                return self.clone().into();
            }
            match self.peek(depth) {
                Peek::Fragment(byte) if byte == key[K::reorder(depth)] => depth += 1,
                Peek::Fragment(_) => {
                    let sibling_leaf = new_leaf(depth, key);

                    let mut new_branch = Branch4::new(self.start_depth as usize, depth, key);
                    new_branch.insert(key, sibling_leaf);
                    new_branch.insert(key, self.clone().with_start(depth, key));

                    return Head::<KEY_LEN, K>::from(new_branch);
                }
                Peek::Branch(_) => panic!(),
            }
        }
    }

    fn hash(&self, _prefix: &[u8; KEY_LEN]) -> u128 {
        let mut hasher = SipHasher24::new_with_key(unsafe { &SIP_KEY });
<<<<<<< HEAD
        hasher.write(&self.key[..]);
        return hasher.finish128().into();
    }

    fn with_start(
        &self,
        new_start_depth: usize,
        _key: &[u8; KEY_LEN],
    ) -> Head<KEY_LEN, K> {
        let mut fragment = [0; 6];                
        fragment[..].copy_from_slice(&self.key[new_start_depth..new_start_depth+6]);
=======
        hasher.write(&self.key.key[..]);
        return hasher.finish128().into();
    }

    fn with_start(&self, new_start_depth: usize, _key: &[u8; KEY_LEN]) -> Head<KEY_LEN> {
        let mut fragment = [0; 6];
        copy_start(fragment.as_mut_slice(), &self.key.key[..], new_start_depth);
>>>>>>> 794a029b

        Head::from(Self {
            tag: HeadTag::Leaf,
            start_depth: new_start_depth as u8,
            fragment,
<<<<<<< HEAD
            key_properties: PhantomData,
=======
>>>>>>> 794a029b
            key: Arc::clone(&self.key),
        })
    }
}

<<<<<<< HEAD
pub(super) fn new_leaf<const KEY_LEN: usize, K: KeyProperties<KEY_LEN>>(start_depth: usize, key: &SharedKey<KEY_LEN>) -> Head<KEY_LEN, K> {
=======
pub(super) fn new_leaf<const KEY_LEN: usize>(
    start_depth: usize,
    key: &[u8; KEY_LEN],
) -> Head<KEY_LEN> {
>>>>>>> 794a029b
    if KEY_LEN - start_depth < LEAF_FRAGMENT_LEN {
        InlineLeaf::new(start_depth, key).into()
    } else {
        Leaf::new(start_depth, key).into()
    }
}<|MERGE_RESOLUTION|>--- conflicted
+++ resolved
@@ -2,64 +2,39 @@
 
 #[derive(Clone, Debug)]
 #[repr(C)]
-<<<<<<< HEAD
-pub(super) struct Leaf<const KEY_LEN: usize, K: KeyProperties<KEY_LEN>> {
-=======
-pub(super) struct InlineLeaf<const KEY_LEN: usize> {
->>>>>>> 794a029b
+pub(super) struct InlineLeaf<const KEY_LEN: usize, K: KeyProperties<KEY_LEN>> {
     _tag: HeadTag,
     start_depth: u8,
     fragment: [u8; LEAF_FRAGMENT_LEN],
     key_properties: PhantomData<K>,
 }
 
-<<<<<<< HEAD
-impl<const KEY_LEN: usize, K: KeyProperties<KEY_LEN>> From<Leaf<KEY_LEN, K>> for Head<KEY_LEN, K> {
-    fn from(head: Leaf<KEY_LEN, K>) -> Self {
-=======
-impl<const KEY_LEN: usize> From<InlineLeaf<KEY_LEN>> for Head<KEY_LEN> {
-    fn from(head: InlineLeaf<KEY_LEN>) -> Self {
->>>>>>> 794a029b
+impl<const KEY_LEN: usize, K: KeyProperties<KEY_LEN>> From<InlineLeaf<KEY_LEN, K>> for Head<KEY_LEN, K> {
+    fn from(head: InlineLeaf<KEY_LEN, K>) -> Self {
         unsafe { transmute(head) }
     }
 }
 
-<<<<<<< HEAD
-impl<const KEY_LEN: usize, K: KeyProperties<KEY_LEN>> Leaf<KEY_LEN, K> {
+impl<const KEY_LEN: usize, K: KeyProperties<KEY_LEN>> InlineLeaf<KEY_LEN, K> {
     pub(super) fn new(start_depth: usize, key: &SharedKey<KEY_LEN>) -> Self {
         let mut fragment = [0; LEAF_FRAGMENT_LEN];
 
+        copy_start(fragment.as_mut_slice(), &key[..], start_depth);
+
         for depth in start_depth..KEY_LEN {
             fragment[depth - start_depth] = key[K::reorder(depth)];
         }
         
-        Self {
-            _tag: HeadTag::Leaf,
-            start_depth: start_depth as u8,
-            fragment,
-            key_properties: PhantomData
-        }
-    }
-}
-
-impl<const KEY_LEN: usize, K: KeyProperties<KEY_LEN>> HeadVariant<KEY_LEN, K> for Leaf<KEY_LEN, K> {
-=======
-impl<const KEY_LEN: usize> InlineLeaf<KEY_LEN> {
-    pub(super) fn new(start_depth: usize, key: &[u8; KEY_LEN]) -> Self {
-        let mut fragment = [0; LEAF_FRAGMENT_LEN];
-
-        copy_start(fragment.as_mut_slice(), &key[..], start_depth);
-
         Self {
             _tag: HeadTag::InlineLeaf,
             start_depth: start_depth as u8,
             fragment,
-        }
-    }
-}
-
-impl<const KEY_LEN: usize> HeadVariant<KEY_LEN> for InlineLeaf<KEY_LEN> {
->>>>>>> 794a029b
+            key_properties: PhantomData
+        }
+    }
+}
+
+impl<const KEY_LEN: usize, K: KeyProperties<KEY_LEN>> HeadVariant<KEY_LEN, K> for InlineLeaf<KEY_LEN, K> {
     fn count(&self) -> u64 {
         1
     }
@@ -135,15 +110,9 @@
                     }
                 }
             }
-<<<<<<< HEAD
     
             Head::<KEY_LEN, K>::from(Self {
-                _tag: HeadTag::Leaf,
-=======
-
-            Head::<KEY_LEN>::from(Self {
                 _tag: HeadTag::InlineLeaf,
->>>>>>> 794a029b
                 start_depth: new_start_depth as u8,
                 fragment: new_fragment,
                 key_properties: PhantomData,
@@ -153,20 +122,15 @@
             old_key[self.start_depth as usize..]
                 .copy_from_slice(&self.fragment[KEY_LEN - self.start_depth as usize..]);
 
-<<<<<<< HEAD
             let old_shared = Arc::new(old_key);
-            return SharedLeaf::new(new_start_depth, &old_shared).into()
-=======
-            return Leaf::new(new_start_depth, &old_key).into();
->>>>>>> 794a029b
+            return Leaf::new(new_start_depth, &old_shared).into()
         }
     }
 }
 
 #[derive(Clone, Debug)]
 #[repr(C)]
-<<<<<<< HEAD
-pub(super) struct SharedLeaf<const KEY_LEN: usize, K: KeyProperties<KEY_LEN>> {
+pub(super) struct Leaf<const KEY_LEN: usize, K: KeyProperties<KEY_LEN>> {
     tag: HeadTag,
     start_depth: u8,
     fragment: [u8; 6],
@@ -174,65 +138,30 @@
     key_properties: PhantomData<K>,
 }
 
-impl<const KEY_LEN: usize, K: KeyProperties<KEY_LEN>> From<SharedLeaf<KEY_LEN, K>> for Head<KEY_LEN, K> {
-    fn from(head: SharedLeaf<KEY_LEN, K>) -> Self {
-=======
-pub(super) struct LeafBody<const KEY_LEN: usize> {
-    key: [u8; KEY_LEN],
-}
-
-#[derive(Clone, Debug)]
-#[repr(C)]
-pub(super) struct Leaf<const KEY_LEN: usize> {
-    tag: HeadTag,
-    start_depth: u8,
-    fragment: [u8; 6],
-    key: Arc<LeafBody<KEY_LEN>>,
-}
-
-impl<const KEY_LEN: usize> From<Leaf<KEY_LEN>> for Head<KEY_LEN> {
-    fn from(head: Leaf<KEY_LEN>) -> Self {
->>>>>>> 794a029b
+impl<const KEY_LEN: usize, K: KeyProperties<KEY_LEN>> From<Leaf<KEY_LEN, K>> for Head<KEY_LEN, K> {
+    fn from(head: Leaf<KEY_LEN, K>) -> Self {
         unsafe { transmute(head) }
     }
 }
 
-<<<<<<< HEAD
-
-impl<const KEY_LEN: usize, K: KeyProperties<KEY_LEN>> SharedLeaf<KEY_LEN, K> {
+impl<const KEY_LEN: usize, K: KeyProperties<KEY_LEN>> Leaf<KEY_LEN, K> {
     pub(super) fn new(start_depth: usize, key: &SharedKey<KEY_LEN>) -> Self {
         let mut fragment = [0; 6];
 
 
-        fragment[..].copy_from_slice(&key[start_depth..start_depth+6]);
-=======
-impl<const KEY_LEN: usize> Leaf<KEY_LEN> {
-    pub(super) fn new(start_depth: usize, key: &[u8; KEY_LEN]) -> Self {
-        let mut fragment = [0; 6];
-
         fragment[..].copy_from_slice(&key[start_depth..start_depth + 6]);
->>>>>>> 794a029b
 
         Self {
             tag: HeadTag::Leaf,
             start_depth: start_depth as u8,
             fragment,
-<<<<<<< HEAD
             key: Arc::clone(key),
             key_properties: PhantomData,
         }
     }
 }
 
-impl<const KEY_LEN: usize, K: KeyProperties<KEY_LEN>> HeadVariant<KEY_LEN, K> for SharedLeaf<KEY_LEN, K> {
-=======
-            key: Arc::new(LeafBody { key: *key }),
-        }
-    }
-}
-
-impl<const KEY_LEN: usize> HeadVariant<KEY_LEN> for Leaf<KEY_LEN> {
->>>>>>> 794a029b
+impl<const KEY_LEN: usize, K: KeyProperties<KEY_LEN>> HeadVariant<KEY_LEN, K> for Leaf<KEY_LEN, K> {
     fn count(&self) -> u64 {
         1
     }
@@ -249,11 +178,7 @@
             depth if depth < self.start_depth as usize + self.fragment.len() => {
                 Peek::Fragment(self.fragment[index_start(self.start_depth as usize, depth)])
             }
-<<<<<<< HEAD
             depth => Peek::Fragment(self.key[K::reorder(depth)]),
-=======
-            depth => Peek::Fragment(self.key.key[depth]),
->>>>>>> 794a029b
         }
     }
 
@@ -288,7 +213,6 @@
 
     fn hash(&self, _prefix: &[u8; KEY_LEN]) -> u128 {
         let mut hasher = SipHasher24::new_with_key(unsafe { &SIP_KEY });
-<<<<<<< HEAD
         hasher.write(&self.key[..]);
         return hasher.finish128().into();
     }
@@ -298,39 +222,20 @@
         new_start_depth: usize,
         _key: &[u8; KEY_LEN],
     ) -> Head<KEY_LEN, K> {
-        let mut fragment = [0; 6];                
-        fragment[..].copy_from_slice(&self.key[new_start_depth..new_start_depth+6]);
-=======
-        hasher.write(&self.key.key[..]);
-        return hasher.finish128().into();
-    }
-
-    fn with_start(&self, new_start_depth: usize, _key: &[u8; KEY_LEN]) -> Head<KEY_LEN> {
         let mut fragment = [0; 6];
         copy_start(fragment.as_mut_slice(), &self.key.key[..], new_start_depth);
->>>>>>> 794a029b
 
         Head::from(Self {
             tag: HeadTag::Leaf,
             start_depth: new_start_depth as u8,
             fragment,
-<<<<<<< HEAD
             key_properties: PhantomData,
-=======
->>>>>>> 794a029b
             key: Arc::clone(&self.key),
         })
     }
 }
 
-<<<<<<< HEAD
 pub(super) fn new_leaf<const KEY_LEN: usize, K: KeyProperties<KEY_LEN>>(start_depth: usize, key: &SharedKey<KEY_LEN>) -> Head<KEY_LEN, K> {
-=======
-pub(super) fn new_leaf<const KEY_LEN: usize>(
-    start_depth: usize,
-    key: &[u8; KEY_LEN],
-) -> Head<KEY_LEN> {
->>>>>>> 794a029b
     if KEY_LEN - start_depth < LEAF_FRAGMENT_LEN {
         InlineLeaf::new(start_depth, key).into()
     } else {
