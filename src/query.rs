//! Queries allow you to retrieve data by describing the patterns you are looking for.
//!
//! The query engine provided here is designed with goals of extreme simplicity,
//! low, consistent, and predictable latency, skew resistance, and no required (or possible) tuning.
//!
//! New constraints can be implemented via the [Constraint] trait,
//! providing great flexibility in composing different query operators,
//! sub-languages, and data sources.
//!
//! # Queries as Schemas
//!
//! You might have noticed that trible.space does not have a concept
//! of an ontology or schema specification beyond associating attributes
//! with [ValueSchema] and [crate::prelude::BlobSchema]. This is deliberate. One of our
//! lessons from the semantic web was that it is too loose in typing
//! individual values, but too strict and computationally infeasible in describing
//! larger structures. Any system dealing with real-world data
//! must handle cases of missing, duplicate, or additional fields, which conflicts
//! with strong constraints like classes.
//!
//! Our approach is to be sympathetic to edge cases and have the system deal
//! only with the data it declares capable of handling. These "application-specific schema declarations"
//! are exactly the shapes and constraints described by our queries[^1]. Data not conforming to these
//! queries/schemas is simply ignored by definition (as a query only returns
//! data conforming to its constraints).[^2]
//!
//! # The Atreides Family of Worst-case Optimal Join Algorithms
//!
//! The heart of the system is a constraint-solving approach based on the theory
//! of worst-case optimal joins, specifically a family of novel join algorithms
//! we call the "Atreides Family".
//!
//! The key insight is that size estimations, normally used by query optimizers,
//! can directly guide the join algorithm to retrieve bounds that typically require
//! sorted indexes for random access.
//!
//! This shifts much of the execution cost to cardinality estimation, so we developed
//! novel data structures to efficiently maintain these estimates in O(1) time.
//!
//! We focus on three specific instantiations of the "Atreides Family",
//! which differ in the quality of the cardinality estimation provided, i.e.,
//! the clarity the algorithm has when looking into the future.
//!
//! Given a _partial_ Binding:
//!
//! - *Jessica's Join* - Estimates the smallest number of rows matching the variable.
//! - *Paul's Join* - Estimates the smallest number of distinct values from one column matching the variable.
//! - *Ghanima's Join* - Estimates the number of values matching the variable with the given binding, without considering yet-to-be-bound variables.
//! - *Leto's Join* - Estimates the true number of values matching the variable with the given binding, considering all variables, even those not yet bound.
//!
//! The algorithm uses a depth-first search, where the query engine tries to find
//! a solution by iteratively proposing values for the variables, and backtracking when it reaches a dead end.
//! The constraints are not evaluated in a fixed order, but rather the query engine uses the
//! estimates provided by the constraints to guide the search.
//! This allows for a more flexible and efficient exploration of the search space,
//! as the query engine can focus on the most promising parts.
//! This also obviates the need for complex query optimization techniques, as the
//! constraints themselves provide the necessary information to guide the search,
//! and the query engine can adapt dynamically to the data and the query, providing
//! skew-resistance and predictable performance. Meaning that the query engine can
//! handle queries that have a wide range of variances in the cardinalities of the variables,
//! without suffering from performance degradation.
//!
//! # Query Languages
//!
//! There is no query language in the traditional sense, but rather a set of
//! constraints that can be combined using logical operators like `and` and `or`.
//! The constraints are designed to be simple and flexible, allowing for a wide range of
//! constraints to be implemented, while still allowing for efficient exploration of the
//! search space by the query engine.
//!
//! The query engine and data model is flexible enough to allow for the exploration of a wide range of
//! query languages, including graph queries, relational queries, and document queries.
//!
//! For example the [crate::namespace] module provides a set of macros that allow for the easy creation of
//! constraints for a given trible pattern, with a syntax that similar to query by example
//! languages like SPARQL or GraphQL, tailored to a document-graph oriented data model.
//! But it would also be possible to implement a property graph query language like Cypher,
//! or a relational query language like Datalog, on top of the query engine.[^3]
//!
//! Great care has been taken to ensure that query languages with different styles and
//! semantics can be easily implemented on top of the query engine, while allowing for
//! them to be mixed and matched with other languages and data models in the same query.
//!
//! [^1]: Note that this query-schema isomorphism isn't necessarily true in all
//! databases or query languages, e.g., it does not hold for SQL.
//! [^2]: In RDF terminology:
//! We challenge the classical A-Box & T-Box dichotomy by replacing the T-Box with
//! a "Q-Box", which is descriptive and open rather than prescriptive and closed.
//! This Q-Box naturally evolves with new and changing requirements,
//! contexts, and applications.
//! [^3]: SQL would be a bit more challenging, as it is surprisingly imperative
//! e.g. with its explicit JOINs and ORDER BYs, and its lack of a clear declarative
//! semantics. This makes it harder to implement on top of a constraint-based query engine,
//! tailored towards a more declarative and functional style.
pub mod constantconstraint;
pub mod hashmapconstraint;
pub mod hashsetconstraint;
pub mod intersectionconstraint;
pub mod mask;
pub mod patchconstraint;
pub mod unionconstraint;
mod variableset;

use std::cmp::Reverse;
use std::iter::FromIterator;
use std::marker::PhantomData;
use std::{fmt, usize};

use arrayvec::ArrayVec;
use constantconstraint::*;
use mask::*;

use crate::value::{schemas::genid::GenId, RawValue, Value, ValueSchema};

pub use variableset::VariableSet;

/// Types storing tribles can implement this trait to expose them to queries.
/// The trait provides a method to create a constraint for a given trible pattern.
pub trait TriblePattern {
    /// The type of the constraint created by the pattern method.
    type PatternConstraint<'a>: Constraint<'a>
    where
        Self: 'a;

    /// Create a constraint for a given trible pattern.
    /// The method takes three variables, one for each part of the trible.
    /// The schemas of the entities and attributes are always [GenId], while the value
    /// schema can be any type implementing [ValueSchema] and is specified as a type parameter.
    ///
    /// This method is usually not called directly, but rather through typed query language
    /// macros like [pattern!][crate::namespace].
    fn pattern<'a, V: ValueSchema>(
        &'a self,
        e: Variable<GenId>,
        a: Variable<GenId>,
        v: Variable<V>,
    ) -> Self::PatternConstraint<'a>;
}

/// Low-level identifier for a variable in a query.
pub type VariableId = usize;

/// Context for creating variables in a query.
/// The context keeps track of the next index to assign to a variable.
/// This allows for the creation of new anonymous variables in higher-level query languages.
#[derive(Debug)]
pub struct VariableContext {
    pub next_index: VariableId,
}

impl VariableContext {
    /// Create a new variable context.
    /// The context starts with an index of 0.
    pub fn new() -> Self {
        VariableContext { next_index: 0 }
    }

    /// Create a new variable.
    /// The variable is assigned the next available index.
    ///
    /// Panics if the number of variables exceeds 128.
    ///
    /// This method is usually not called directly, but rather through typed query language
    /// macros like [find!][crate::query].
    pub fn next_variable<T: ValueSchema>(&mut self) -> Variable<T> {
        assert!(
            self.next_index < 128,
            "currently queries support at most 128 variables"
        );
        let v = Variable::new(self.next_index);
        self.next_index += 1;
        v
    }
}

/// A placeholder for unknowns in a query.
/// Within the query engine each variable is identified by an integer,
/// which can be accessed via the `index` property.
/// Variables also have an associated type which is used to parse the [Value]s
/// found by the query engine.
#[derive(Debug)]
pub struct Variable<T: ValueSchema> {
    pub index: VariableId,
    typed: PhantomData<T>,
}

impl<T: ValueSchema> Copy for Variable<T> {}

impl<T: ValueSchema> Clone for Variable<T> {
    fn clone(&self) -> Self {
        *self
    }
}

impl<T: ValueSchema> Variable<T> {
    pub fn new(index: VariableId) -> Self {
        Variable {
            index,
            typed: PhantomData,
        }
    }

    pub fn extract(self, binding: &Binding) -> &Value<T> {
        Value::as_transmute_raw(binding.get(self.index).unwrap())
    }
}

/// Collections can implement this trait so that they can be used in queries.
/// The returned constraint will filter the values assigned to the variable
/// to only those that are contained in the collection.
pub trait ContainsConstraint<'a, T: ValueSchema> {
    type Constraint: Constraint<'a>;

    /// Create a constraint that filters the values assigned to the variable
    /// to only those that are contained in the collection.
    ///
    /// The returned constraint will usually perform a conversion between the
    /// concrete rust type stored in the collection a [Value] of the appropriate schema
    /// type for the variable.
    fn has(self, v: Variable<T>) -> Self::Constraint;
}

impl<T: ValueSchema> Variable<T> {
    /// Create a constraint so that only a specific value can be assigned to the variable.
    pub fn is(self, constant: Value<T>) -> ConstantConstraint {
        ConstantConstraint::new(self, constant)
    }
}

/// The binding keeps track of the values assigned to variables in a query.
/// It maps variables to values - by their index - via a simple array,
/// and keeps track of which variables are bound.
/// It is used to store intermediate results and to pass information
/// between different constraints.
/// The binding is mutable, as it is modified by the query engine.
/// It is not thread-safe and should not be shared between threads.
/// The binding is a simple data structure that is cheap to clone.
/// It is not intended to be used as a long-term storage for query results.
#[derive(Clone, Debug)]
pub struct Binding {
    pub bound: VariableSet,
    values: [RawValue; 128],
}

impl Binding {
    /// Create a new empty binding.
    pub fn set(&mut self, variable: VariableId, value: &RawValue) {
        self.values[variable as usize] = *value;
        self.bound.set(variable);
    }

    /// Unset a variable in the binding.
    /// This is used to backtrack in the query engine.
    pub fn unset(&mut self, variable: VariableId) {
        self.bound.unset(variable);
    }

    /// Check if a variable is bound in the binding.
    pub fn get(&self, variable: VariableId) -> Option<&RawValue> {
        if self.bound.is_set(variable) {
            Some(&self.values[variable as usize])
        } else {
            None
        }
    }
}

impl Default for Binding {
    fn default() -> Self {
        Self {
            bound: VariableSet::new_empty(),
            values: [[0; 32]; 128],
        }
    }
}

/// A constraint is a predicate used to filter the results of a query.
/// It restricts the values that can be assigned to a variable.
/// Constraints can be combined using logical operators like `and` and `or`.
/// This trait provides methods to estimate, propose, and confirm values for a variable:
/// - `estimate` method estimates the number of values that match the constraint.
/// - `propose` method suggests values for a variable that match the constraint.
/// - `confirm` method verifies a value for a variable that matches the constraint.
/// - `variables` method returns the set of variables used by the constraint.
/// The trait is generic over the lifetime of an underlying borrowed data structure that the
/// constraint might use, such as a [std::collections::HashMap] or a [crate::trible::TribleSet].
///
/// Note that the constraint does not store any state, but rather operates on the binding
/// passed to it by the query engine. This allows the query engine to efficiently
/// backtrack and try different values for the variables, potentially in parallel.
///
/// The trait is designed to be simple and flexible, allowing for a wide range of
/// constraints to be implemented, while still allowing for efficient exploration of the
/// search space by the query engine.
///
/// In contrast to many other query languages, the constraints are not evaluated in a
/// fixed order, but rather the query engine uses the estimates provided by the constraints
/// to guide the search. This allows for a more flexible and efficient exploration of the
/// search space, as the query engine can focus on the most promising parts.
/// This also also obviates the need for complex query optimization techniques, as the
/// constraints themselves provide the necessary information to guide the search,
/// and the query engine can adapt dynamically to the data and the query, providing
/// skew-resistance and predictable performance. This also removes the need for ordered indexes,
/// allowing for queries to be executed on unsorted data structures like hashmaps, which
/// enables easy integration with native Rust data structures and libraries.
/// This also allows for the query engine to be easily extended with new constraints,
/// so long as they provide reasonable estimates of the number of values that match the constraint.
/// See the module documentation for notes on the accuracy of these estimates.
///
/// The trait is designed to be used in combination with the [Query] struct, which provides
/// a simple and efficient way to iterate over the results of a query.
pub trait Constraint<'a> {
    /// Return the set of variables used by the constraint.
    /// This is only called once at the beginning of the query.
    /// The query engine uses this information to keep track of the variables
    /// that are used by each constraint.
    fn variables(&self) -> VariableSet;

    /// Estimate the number of values that match the constraint.
    /// This is used by the query engine to guide the search.
    /// The estimate should be as accurate as possible, while being cheap to compute,
    /// and is not required to be exact or a permissible heuristic.
    /// The binding passed to the method contains the values assigned to the variables so far.
    ///
    /// If the variable is not used by the constraint, the method should return `None`.
    fn estimate(&self, variable: VariableId, binding: &Binding) -> Option<usize>;

    /// Propose values for a variable that match the constraint.
    /// This is used by the query engine to explore the search space.
    /// The method should add values to the `proposals` vector that match the constraint.
    /// The binding passed to the method contains the values assigned to the variables so far.
    ///
    /// If the variable is not used by the constraint, the method should do nothing.
    fn propose(&self, variable: VariableId, binding: &Binding, proposals: &mut Vec<RawValue>);

    /// Confirm a value for a variable that matches the constraint.
    /// This is used by the query engine to prune the search space, and confirm that a value satisfies the constraint.
    /// The method should remove values from the `proposals` vector that do not match the constraint.
    /// The binding passed to the method contains the values assigned to the variables so far.
    ///
    /// If the variable is not used by the constraint, the method should do nothing.
    fn confirm(&self, variable: VariableId, binding: &Binding, proposals: &mut Vec<RawValue>);

    /// Return the set of variables potentially influenced when the passed
    /// variable is bound or unbound.
    ///
    /// By default this includes all variables used by the constraint except the
    /// queried one when the constraint contains the variable, otherwise the set
    /// is empty.
    fn influence(&self, variable: VariableId) -> VariableSet {
        let mut vars = self.variables();
        if vars.is_set(variable) {
            vars.unset(variable);
            vars
        } else {
            VariableSet::new_empty()
        }
    }
}

impl<'a, T: Constraint<'a> + ?Sized> Constraint<'a> for Box<T> {
    fn variables(&self) -> VariableSet {
        let inner: &T = self;
        inner.variables()
    }

    fn estimate(&self, variable: VariableId, binding: &Binding) -> Option<usize> {
        let inner: &T = self;
        inner.estimate(variable, binding)
    }

    fn propose(&self, variable: VariableId, binding: &Binding, proposals: &mut Vec<RawValue>) {
        let inner: &T = self;
        inner.propose(variable, binding, proposals)
    }

    fn confirm(&self, variable: VariableId, binding: &Binding, proposals: &mut Vec<RawValue>) {
        let inner: &T = self;
        inner.confirm(variable, binding, proposals)
    }

    fn influence(&self, variable: VariableId) -> VariableSet {
        let inner: &T = self;
        inner.influence(variable)
    }
}

impl<'a, T: Constraint<'a> + ?Sized> Constraint<'static> for std::sync::Arc<T> {
    fn variables(&self) -> VariableSet {
        let inner: &T = self;
        inner.variables()
    }

    fn estimate(&self, variable: VariableId, binding: &Binding) -> Option<usize> {
        let inner: &T = self;
        inner.estimate(variable, binding)
    }

    fn propose(&self, variable: VariableId, binding: &Binding, proposals: &mut Vec<RawValue>) {
        let inner: &T = self;
        inner.propose(variable, binding, proposals)
    }

    fn confirm(&self, variable: VariableId, binding: &Binding, proposal: &mut Vec<RawValue>) {
        let inner: &T = self;
        inner.confirm(variable, binding, proposal)
    }

    fn influence(&self, variable: VariableId) -> VariableSet {
        let inner: &T = self;
        inner.influence(variable)
    }
}

/// A query is an iterator over the results of a query.
/// It takes a constraint and a post-processing function as input,
/// and returns the results of the query as a stream of values.
/// The query engine uses a depth-first search to find solutions to the query,
/// proposing values for the variables and backtracking when it reaches a dead end.
/// The query engine is designed to be simple and efficient, providing low, consistent,
/// and predictable latency, skew resistance, and no required (or possible) tuning.
/// The query engine is designed to be used in combination with the [Constraint] trait,
/// which provides a simple and flexible way to implement constraints that can be used
/// to filter the results of a query.
///
/// This struct is usually not created directly, but rather through the `find!` macro,
/// which provides a convenient way to declare variables and concrete types for them.
/// And which sets up the nessecairy context for higher-level query languages
/// like the one provided by the [crate::namespace] module.
pub struct Query<C, P: Fn(&Binding) -> R, R> {
    constraint: C,
    postprocessing: P,
    variables: VariableSet,
    mode: Search,
    binding: Binding,
    estimates: [usize; 128],
    stack: ArrayVec<VariableId, 128>,
    unbound: ArrayVec<VariableId, 128>,
    values: ArrayVec<Option<Vec<RawValue>>, 128>,
}

impl<'a, C: Constraint<'a>, P: Fn(&Binding) -> R, R> Query<C, P, R> {
    /// Create a new query.
    /// The query takes a constraint and a post-processing function as input,
    /// and returns the results of the query as a stream of values.
    ///
    /// This method is usually not called directly, but rather through the [find!] macro,
    pub fn new(constraint: C, postprocessing: P) -> Self {
        let variables = constraint.variables();
        let binding = Binding::default();
        let estimates = std::array::from_fn(|i| {
            if variables.is_set(i) {
                constraint
                    .estimate(i, &binding)
                    .expect("unconstrained variable in query")
            } else {
                usize::MAX
            }
        });
        
        Query {
            constraint,
            postprocessing,
            variables,
            mode: Search::NextVariable,
            binding,
            estimates,
            stack: ArrayVec::new(),
            unbound: ArrayVec::from_iter(variables),
            values: ArrayVec::from([const { None }; 128]),
        }
    }
}

/// The search mode of the query engine.
/// The query engine uses a depth-first search to find solutions to the query,
/// proposing values for the variables and backtracking when it reaches a dead end.
/// The search mode is used to keep track of the current state of the search.
/// The search mode can be one of the following:
/// - `NextVariable` - The query engine is looking for the next variable to assign a value to.
/// - `NextValue` - The query engine is looking for the next value to assign to a variable.
/// - `Backtrack` - The query engine is backtracking to try a different value for a variable.
/// - `Done` - The query engine has finished the search and there are no more results.
#[derive(Copy, Clone, Debug)]
enum Search {
    NextVariable,
    NextValue,
    Backtrack,
    Done,
}

impl<'a, C: Constraint<'a>, P: Fn(&Binding) -> R, R> Iterator for Query<C, P, R> {
    type Item = R;

    fn next(&mut self) -> Option<Self::Item> {
        loop {
            match &self.mode {
                Search::NextVariable => {
                    self.mode = Search::NextValue;
                    if self.unbound.is_empty() {
                        return Some((self.postprocessing)(&self.binding));
                    }

                    if self.estimates[*self.unbound.last().expect("non-empty unbound")] > 1 {
<<<<<<< HEAD
                        // If we have a good estimate, we don't need to sort the unbound variables
                        // to find one.
                        // This is a performance optimization to avoid unnecessary sorting.
                        // But if
=======
                        for &variable in self.unbound.iter() {
                            self.estimates[variable] = self
                                .constraint
                                .estimate(variable, &self.binding)
                                .expect("unconstrained variable in query");
                        }

>>>>>>> 9a365029
                        self.unbound
                            .sort_unstable_by_key(|v| Reverse(self.estimates[*v]));
                    }

                    let variable = self.unbound.pop().expect("non-empty unbound");
                    let estimate = self.estimates[variable];
                    self.stack.push(variable);
                    let values = self.values[variable as usize].get_or_insert(Vec::new());
                    values.clear();
                    values.reserve_exact(estimate.saturating_sub(values.capacity()));
                    self.constraint.propose(variable, &self.binding, values);
                }
                Search::NextValue => {
                    if let Some(&variable) = self.stack.last() {
                        if let Some(assignment) = self.values[variable as usize]
                            .as_mut()
                            .expect("values should be initialized")
                            .pop()
                        {
                            self.binding.set(variable, &assignment);
                            for influenced_variable in self.constraint.influence(variable) {
                                self.estimates[influenced_variable] = self
                                    .constraint
                                    .estimate(influenced_variable, &self.binding)
                                    .expect("unconstrained variable in query");
                            }
                            self.mode = Search::NextVariable;
                        } else {
                            self.mode = Search::Backtrack;
                        }
                    } else {
                        self.mode = Search::Done;
                        return None;
                    }
                }
                Search::Backtrack => {
                    if let Some(variable) = self.stack.pop() {
                        self.binding.unset(variable);
                        self.unbound.push(variable);
                        for influenced_variable in self.constraint.influence(variable) {
                            self.estimates[influenced_variable] = self
                                .constraint
                                .estimate(influenced_variable, &self.binding)
                                .expect("unconstrained variable in query");
                        }
                        self.mode = Search::NextValue;
                    } else {
                        self.mode = Search::Done;
                        return None;
                    }
                }
                Search::Done => {
                    return None;
                }
            }
        }
    }
}

impl<'a, C: Constraint<'a>, P: Fn(&Binding) -> R, R> fmt::Debug for Query<C, P, R> {
    fn fmt(&self, f: &mut fmt::Formatter<'_>) -> fmt::Result {
        f.debug_struct("Query")
            .field("constraint", &std::any::type_name::<C>())
            .field("mode", &self.mode)
            .field("binding", &self.binding)
            .field("stack", &self.stack)
            .field("unbound", &self.unbound)
            .finish()
    }
}

/// The `find!` macro is a convenient way to declare variables and concrete types for them.
/// It also sets up the nessecairy context for higher-level query languages like the one
/// provided by the [crate::namespace] module, by injecting a `_local_find_context!` macro
/// that provides a reference to the current variable context. [^note]
///
/// [^note]: This is a bit of a hack to simulate dynamic scoping, which is not possible in Rust.
/// But it allows for a more ergonomic query language syntax that does not require the user
/// to manually pass around the variable context.
///
/// The `find!` macro takes two arguments:
/// - A tuple of variables and their concrete result types, e.g., `(a: Value<ShortString>, b: Ratio)`.
/// - A constraint that describes the pattern you are looking for, e.g., `and!(a.is("Hello World!"), b.is(42))`.
///
/// Note that concrete type declarations for variables, e.g., `a: Value<ShortString>`, `a: String`, or `a: _`,
/// are optional, and can be omitted if the type can be inferred from context.
/// Variable schema types are automatically inferred from the constraint, if possible.
/// The query will automatically perform the necessary conversions between the schema types
/// and the concrete types of the variables. If the conversion fails, the query will panic.
/// For more control over the conversion, you can use a `Value<_>` type for the variable, and use
/// the `TryFromValue` trait to convert the values manually and handle the errors explicitly.
///
/// The macro expands to a call to the [Query::new] constructor, which takes the variables and the constraint
/// as arguments, and returns a [Query] object that can be used to iterate over the results of the query.
///
/// The macro also injects a `_local_find_context!` macro that provides a reference to the current variable context.
/// This allows for macros in query languages, like [pattern!](crate::namespace),
/// to declare new variables in the same scope as the `find!` macro.
/// But you should not use the `_local_find_context!` macro directly,
/// unless you are implementing a custom query language.
#[macro_export]
macro_rules! find {
    (($($Var:tt$(:$Ty:ty)?),+), $Constraint:expr) => {
        {
            let mut ctx = $crate::query::VariableContext::new();

            macro_rules! __local_find_context {
                () => {&mut ctx}
            }

            $(let $Var = ctx.next_variable();)*
              $crate::query::Query::new($Constraint,
                move |binding| {
                    $(let $Var$(:$Ty)? = $crate::value::FromValue::from_value($Var.extract(binding));)+
                    ($($Var),+,)
            })
        }
    };
}
pub use find;

#[macro_export]
macro_rules! matches {
    (($($Var:tt$(:$Ty:ty)?),+), $Constraint:expr) => {
        $crate::query::find!(($($Var$(:$Ty)?),+), $Constraint).next().is_some()
    };
}
pub use matches;

#[cfg(test)]
mod tests {
    use valueschemas::ShortString;

    use crate::prelude::valueschemas::*;
    use crate::prelude::*;

    use crate::examples::literature;

    use fake::faker::lorem::en::{Sentence, Words};
    use fake::faker::name::raw::*;
    use fake::locales::*;
    use fake::Fake;

    use std::collections::HashSet;

    use super::*;

    NS! {
        pub namespace knights5 {
            "8143F46E812E88C4544E7094080EC523" as loves: GenId;
            "D6E0F2A6E5214E1330565B4D4138E55C" as name: ShortString;
        }
    }

    #[test]
    fn and_set() {
        let mut books = HashSet::<String>::new();
        let mut movies = HashSet::<Value<ShortString>>::new();

        books.insert("LOTR".to_string());
        books.insert("Dragonrider".to_string());
        books.insert("Highlander".to_string());

        movies.insert("LOTR".to_value());
        movies.insert("Highlander".to_value());

        let inter: Vec<_> =
            find!((a: Value<ShortString>), and!(books.has(a), movies.has(a))).collect();

        assert_eq!(inter.len(), 2);

        let cross: Vec<_> =
            find!((a: Value<ShortString>, b: Value<ShortString>), and!(books.has(a), movies.has(b))).collect();

        assert_eq!(cross.len(), 6);

        let one: Vec<_> = find!((a: Value<ShortString>),
            and!(books.has(a), a.is(ShortString::value_from("LOTR")))
        )
        .collect();

        assert_eq!(one.len(), 1);
    }

    #[test]
    fn pattern() {
        let mut kb = TribleSet::new();
        (0..1000).for_each(|_| {
            let author = fucid();
            let book = fucid();
            kb += literature::entity!(&author, {
                firstname: FirstName(EN).fake::<String>(),
                lastname: LastName(EN).fake::<String>(),
            });
            kb += literature::entity!(&book, {
                author: &author,
                title: Words(1..3).fake::<Vec<String>>().join(" "),
                quote: Sentence(5..25).fake::<String>().to_blob().get_handle()
            });
        });

        let author = fucid();
        let book = fucid();
        kb += literature::entity!(&author, {
            firstname: "Frank",
            lastname: "Herbert",
        });
        kb += literature::entity!(&book, {
            author: &author,
            title: "Dune",
            quote: "I must not fear. Fear is the \
                    mind-killer. Fear is the little-death that brings total \
                    obliteration. I will face my fear. I will permit it to \
                    pass over me and through me. And when it has gone past I \
                    will turn the inner eye to see its path. Where the fear \
                    has gone there will be nothing. Only I will remain.".to_blob().get_handle()
        });

        (0..100).for_each(|_| {
            let author = fucid();
            let book = fucid();
            kb += literature::entity!(&author, {
                firstname: "Fake",
                lastname: "Herbert",
            });
            kb += literature::entity!(&book, {
                author: &author,
                title: Words(1..3).fake::<Vec<String>>().join(" "),
                quote: Sentence(5..25).fake::<String>().to_blob().get_handle()
            });
        });

        let r: Vec<_> = find!(
        (author: Value<_>, book: Value<_>, title: Value<_>, quote: Value<_>),
        literature::pattern!(&kb, [
        {author @
            firstname: ("Frank"),
            lastname: ("Herbert")},
        {book @
          author: author,
          title: title,
          quote: quote
        }]))
        .collect();

        assert_eq!(1, r.len())
    }

    #[test]
    fn constant() {
        let q: Query<IntersectionConstraint<_>, _, _> = find! {
            (string: Value<_>, number: Value<_>),
            and!(
                string.is(ShortString::value_from("Hello World!")),
                number.is(I256BE::value_from(42))
            )
        };
        let r: Vec<_> = q.collect();

        assert_eq!(1, r.len())
    }

    #[test]
    fn matches_true() {
        assert!(matches!((a: Value<_>), a.is(I256BE::value_from(42))));
    }

    #[test]
    fn matches_false() {
        assert!(!matches!(
            (a: Value<_>),
            and!(a.is(I256BE::value_from(1)), a.is(I256BE::value_from(2)))
        ));
    }
}<|MERGE_RESOLUTION|>--- conflicted
+++ resolved
@@ -503,20 +503,10 @@
                     }
 
                     if self.estimates[*self.unbound.last().expect("non-empty unbound")] > 1 {
-<<<<<<< HEAD
                         // If we have a good estimate, we don't need to sort the unbound variables
                         // to find one.
                         // This is a performance optimization to avoid unnecessary sorting.
                         // But if
-=======
-                        for &variable in self.unbound.iter() {
-                            self.estimates[variable] = self
-                                .constraint
-                                .estimate(variable, &self.binding)
-                                .expect("unconstrained variable in query");
-                        }
-
->>>>>>> 9a365029
                         self.unbound
                             .sort_unstable_by_key(|v| Reverse(self.estimates[*v]));
                     }
