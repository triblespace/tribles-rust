mod constantconstraint;
mod hashsetconstraint;
mod hashtriblesetconstraint;
mod intersectionconstraint;

use std::marker::PhantomData;

pub use constantconstraint::*;
pub use hashsetconstraint::*;
pub use intersectionconstraint::*;

use crate::namespace::*;

use crate::bitset::ByteBitset;

pub type VariableId = u8;
pub type VariableSet = ByteBitset;


#[derive(Debug)]
pub struct VariableContext {
    pub next_index: VariableId,
}

impl VariableContext {
    pub fn new() -> Self {
        VariableContext {
            next_index: 0
        }
    }

    pub fn next_variable<T>(&mut self) -> Variable<T> {
        let v = Variable::new(self.next_index);
        self.next_index += 1;
        v
    }
}

#[derive(Debug)]
pub struct Variable<T> {
    pub index: VariableId,
    typed: PhantomData<T>,
}

impl<T> Copy for Variable<T> {}

impl<T> Clone for Variable<T> {
    fn clone(&self) -> Self {
        *self
    }
}

impl<T> Variable<T> {
    pub fn new(index: VariableId) -> Self {
        Variable {
            index,
            typed: PhantomData,
        }
    }

    pub fn extract(self, binding: Binding) -> T
    where
        T: From<Value>,
    {
        binding.get(self.index).unwrap().into()
    }
}

pub trait Constrain<'a, T> {
    type Constraint: Constraint<'a>;

    fn constrain(&'a self, v: Variable<T>) -> Self::Constraint;
}

impl<T> Variable<T> {
    pub fn of<'a, C>(self, c: &'a C) -> C::Constraint
    where
        C: Constrain<'a, T>,
    {
        c.constrain(self)
    }
}

impl<T> Variable<T> {
    pub fn is(self, constant: T) -> ConstantConstraint<T>
    where
        for<'b> &'b T: Into<Value>,
    {
        ConstantConstraint::new(self, &constant)
    }
}

#[derive(Copy, Clone, Debug)]
pub struct Binding {
    pub bound: VariableSet,
    values: [Value; 256],
}

impl Binding {
    pub fn set(&mut self, variable: VariableId, value: Value) {
        self.values[variable as usize] = value;
        self.bound.set(variable);
    }

    pub fn unset(&mut self, variable: VariableId) {
        self.bound.unset(variable);
    }

    pub fn get(&self, variable: VariableId) -> Option<Value> {
        if self.bound.is_set(variable) {
            Some(self.values[variable as usize])
        } else {
            None
        }
    }
}

impl Default for Binding {
    fn default() -> Self {
        Self {
            bound: ByteBitset::new_empty(),
            values: [[0; 32]; 256],
        }
    }
}

pub trait Constraint<'a> {
    fn variables(&self) -> VariableSet;
    fn estimate(&self, variable: VariableId, binding: Binding) -> usize;
    fn propose(&self, variable: VariableId, binding: Binding) -> Vec<Value>;
    fn confirm(&self, variable: VariableId, value: Value, binding: Binding) -> bool;
}

pub struct Query<C> {
    constraint: C,
    binding: Binding,
    variables: VariableSet,
    variable_stack: [u8; 256],
    value_stack: [Vec<Value>; 256],
    stack_depth: isize,
}

impl<'a, C: Constraint<'a>> Query<C> {
    pub fn new(constraint: C) -> Self {
        let variables = constraint.variables();
        Query {
            constraint,
            binding: Default::default(),
            variables,
            variable_stack: [0; 256],
            value_stack: std::array::from_fn(|_| vec![]),
            stack_depth: -1,
        }
    }
}

#[derive(Debug, Clone, Copy)]
enum Search {
    Vertical,
    Horizontal,
    Backtrack,
}

impl<'a, C: Constraint<'a>> Iterator for Query<C> {
    // we will be counting with usize
    type Item = Binding;

    // next() is the only required method
    fn next(&mut self) -> Option<Self::Item> {
        let mut mode = if self.stack_depth == -1 {
            Search::Vertical
        } else {
            Search::Horizontal
        };

        loop {
<<<<<<< HEAD
            println!(
                "{:?}, {:?}, {:?}",
                mode, self.stack_depth, self.variable_stack
            );
=======
>>>>>>> 22474790
            match mode {
                Search::Vertical => {
                    if let Some(next_variable) = {
                        let unbound_variables = self.variables.subtract(self.binding.bound);
                        let next_variable = unbound_variables
                            .into_iter()
                            .min_by_key(|v| self.constraint.estimate(*v, self.binding));
                        next_variable
                    } {
                        self.stack_depth += 1;
                        self.variable_stack[self.stack_depth as usize] = next_variable;
                        self.value_stack[self.stack_depth as usize] =
                            self.constraint.propose(next_variable, self.binding);
                        mode = Search::Horizontal;
                    } else {
                        return Some(self.binding.clone());
                    }
                }
                Search::Horizontal => {
                    if let Some(assignment) = self.value_stack[self.stack_depth as usize].pop() {
                        self.binding
                            .set(self.variable_stack[self.stack_depth as usize], assignment);
                        mode = Search::Vertical;
                    } else {
                        mode = Search::Backtrack;
                    }
                }
                Search::Backtrack => {
                    self.binding
                        .unset(self.variable_stack[self.stack_depth as usize]);
                    self.stack_depth -= 1;
                    if self.stack_depth == -1 {
                        return None;
                    }
                    mode = Search::Horizontal;
                }
            }
        }
    }
}

#[macro_export]
macro_rules! query {
    ($ctx:ident, ($($Var:ident),+), $Constraint:expr) => {
        {
            let mut $ctx = $crate::query::VariableContext::new();
            let mut set = $crate::tribleset::pacttribleset::PACTTribleSet::new();
            $(let $Var = $ctx.next_variable();)*
              $crate::query::Query::new($Constraint).map(
                move |binding| {
                    ($($Var.extract(binding)),+,)
            })
        }
    };
}
pub use query;

#[cfg(test)]
mod tests {
    use std::{collections::HashSet, convert::TryInto};

    use super::*;

    use crate::types::shortstring::ShortString;

    #[test]
    fn and_set() {
        let mut books = HashSet::new();
        let mut movies = HashSet::new();

        books.insert(ShortString::new("LOTR".into()).unwrap());
        books.insert(ShortString::new("Dragonrider".into()).unwrap());
        books.insert(ShortString::new("Highlander".into()).unwrap());

        movies.insert(ShortString::new("LOTR".into()).unwrap());
        movies.insert(ShortString::new("Highlander".into()).unwrap());

<<<<<<< HEAD
        let q: Vec<Binding> = Query::new(IntersectionConstraint::new(vec![
            Box::new(SetConstraint::new(0, &books)),
            Box::new(SetConstraint::new(0, &movies)),
        ]))
        .collect();
=======
        let inter: Vec<_> = query!(ctx, (a), and!(a.of(&books), a.of(&movies),)).collect();

        assert_eq!(inter.len(), 2);

        let cross: Vec<_> = query!(ctx, (a, b), and!(a.of(&books), b.of(&movies))).collect();

        assert_eq!(cross.len(), 6);

        let one: Vec<_> =
            query!(ctx, (a), and!(a.of(&books), a.is("LOTR".try_into().unwrap()))).collect();

        assert_eq!(one.len(), 1);

        /*
            query!((a),
                and!(
                    a.of(books),
                    a.of(movies)
                )
            ).collect()
>>>>>>> 22474790

            let inter: Vec<Binding> = Query::new(IntersectionConstraint::new(vec![
            Box::new(SetConstraint::new(a, &books)),
            Box::new(SetConstraint::new(a, &movies)),
            ]))
            .collect();
        */
    }
}<|MERGE_RESOLUTION|>--- conflicted
+++ resolved
@@ -174,13 +174,6 @@
         };
 
         loop {
-<<<<<<< HEAD
-            println!(
-                "{:?}, {:?}, {:?}",
-                mode, self.stack_depth, self.variable_stack
-            );
-=======
->>>>>>> 22474790
             match mode {
                 Search::Vertical => {
                     if let Some(next_variable) = {
@@ -258,13 +251,6 @@
         movies.insert(ShortString::new("LOTR".into()).unwrap());
         movies.insert(ShortString::new("Highlander".into()).unwrap());
 
-<<<<<<< HEAD
-        let q: Vec<Binding> = Query::new(IntersectionConstraint::new(vec![
-            Box::new(SetConstraint::new(0, &books)),
-            Box::new(SetConstraint::new(0, &movies)),
-        ]))
-        .collect();
-=======
         let inter: Vec<_> = query!(ctx, (a), and!(a.of(&books), a.of(&movies),)).collect();
 
         assert_eq!(inter.len(), 2);
@@ -285,7 +271,6 @@
                     a.of(movies)
                 )
             ).collect()
->>>>>>> 22474790
 
             let inter: Vec<Binding> = Query::new(IntersectionConstraint::new(vec![
             Box::new(SetConstraint::new(a, &books)),
