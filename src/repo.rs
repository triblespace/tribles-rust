//! This module provides a high-level API for storing and retrieving data from repositories.
//! The design is inspired by Git, but with a focus on object/content-addressed storage.
//! It separates storage concerns from the data model, and reduces the mutable state of the repository,
//! to an absolute minimum, making it easier to reason about and allowing for different storage backends.
//!
//! Blob repositories are collections of blobs that can be content-addressed by their hash.
//! This is typically local `.pile` file or a S3 bucket or a similar service.
//! On their own they have no notion of branches or commits, or other stateful constructs.
//! As such they also don't have a notion of time, order or history,
//! massively relaxing the constraints on storage.
//! This makes it possible to use a wide range of storage services, including those that don't support
//! atomic transactions or have other limitations.
//!
//! Branch repositories on the other hand are a stateful construct that can be used to represent a branch pointing to a specific commit.
//! They are stored in a separate repository, typically a  local `.pile` file, a database or an S3 compatible service with a compare-and-swap operation,
//! and can be used to represent the state of a repository at a specific point in time.
//!
//! Technically, branches are just a mapping from a branch id to a blob hash,
//! But because TribleSets are themselves easily stored in a blob, and because
//! trible commit histories are an append-only chain of TribleSet metadata,
//! the hash of the head is sufficient to represent the entire history of a branch.
//!
//! ## Basic usage
//!
//! ```rust,ignore
//! use ed25519_dalek::SigningKey;
//! use rand::rngs::OsRng;
//! use tribles::prelude::*;
//! use tribles::prelude::valueschemas::{GenId, ShortString};
//! use tribles::repo::{memoryrepo::MemoryRepo, Repository};
//!
//! let storage = MemoryRepo::default();
//! let mut repo = Repository::new(storage, SigningKey::generate(&mut OsRng));
//! let mut ws = repo.branch("main").expect("create branch");
//!
//! NS! {
//!     pub namespace literature {
//!         "8F180883F9FD5F787E9E0AF0DF5866B9" as author: GenId;
//!         "0DBB530B37B966D137C50B943700EDB2" as firstname: ShortString;
//!         "6BAA463FD4EAF45F6A103DB9433E4545" as lastname: ShortString;
//!     }
//! }
//! let author = fucid();
//! ws.commit(
//!     literature::entity!(&author, {
//!         firstname: "Frank",
//!         lastname: "Herbert",
//!     }),
//!     Some("initial commit"),
//! );
//!
//! match repo.push(&mut ws).expect("push") {
//!     None => {}
//!     Some(_) => panic!("unexpected conflict"),
//! }
//! ```
//!
//! `pull` creates a new workspace from an existing branch while
//! `branch_from` can be used to start a new branch from a specific commit
//! handle. See `examples/workspace.rs` for a more complete example.
//!
//! ## Handling conflicts
//!
//! `push` may return `Some(conflict_ws)` when the branch has changed.
//! The returned workspace contains the updated branch metadata and must be
//! pushed after merging your changes:
//!
//! ```rust,ignore
//! while let Some(mut other) = repo.push(&mut ws)? {
//!     other.merge(&mut ws)?;
//!     ws = other;
//! }
//! ```
//!
//! `push` performs a compare‐and‐swap (CAS) update on the branch metadata.
//! This optimistic concurrency control keeps branches consistent without
//! locking and can be emulated by many storage systems (for example by
//! using conditional writes on S3).
//!
//! ## Git parallels
//!
//! The API deliberately mirrors concepts from Git to make its usage familiar:
//!
//! - A `Repository` stores commits and branch metadata similar to a remote.
//! - `Workspace` is akin to a working directory combined with an index. It
//!   tracks changes against a branch head until you `push` them.
//! - `branch` and `branch_from` correspond to creating new branches from the
//!   current head or from a specific commit, respectively.
//! - `push` updates the repository atomically. If the branch advanced in the
//!   meantime, you receive a conflict workspace which can be merged before
//!   retrying the push.
//! - `pull` is similar to cloning a branch into a new workspace.
//!
//! `pull` uses the repository's default signing key for new commits. If you
//! need to work with a different identity, the `_with_key` variants allow providing
//! an explicit key when branching or checking out.
//!
//! These parallels should help readers leverage their Git knowledge when
//! working with trible repositories.
//!
pub mod branch;
pub mod commit;
pub mod hybridstore;
pub mod memoryrepo;
pub mod objectstore;
pub mod pile;

use std::{
    collections::HashSet,
    convert::Infallible,
    error::Error,
    fmt::{self, Debug},
};

use commit::commit;
use hifitime::Epoch;
use itertools::Itertools;

use crate::{blob::MemoryBlobStore, repo::branch::branch};
use crate::{
    blob::{
        schemas::{simplearchive::UnarchiveError, UnknownBlob},
        Blob, BlobSchema, ToBlob, TryFromBlob,
    },
    find,
    id::Id,
    metadata::metadata,
    patch::{Entry, IdentityOrder, SingleSegmentation, PATCH},
    trible::TribleSet,
    value::VALUE_LEN,
    value::{
        schemas::hash::{Handle, HashProtocol},
        Value, ValueSchema,
    },
    NS,
};
use crate::{id::ufoid, prelude::valueschemas::GenId};
use ed25519_dalek::SigningKey;

use crate::{
    blob::schemas::simplearchive::SimpleArchive,
    value::schemas::{ed25519 as ed, hash::Blake3, shortstring::ShortString, time::NsTAIInterval},
};

NS! {
    /// The `commits` namespace contains attributes describing commits in a repository.
    /// Commits are a fundamental building block of version control systems.
    /// They represent a snapshot of the repository at a specific point in time.
    /// Commits are immutable, append-only, and form a chain of history.
    /// Each commit is identified by a unique hash, and contains a reference to the previous commit.
    /// Commits are signed by the author, and can be verified by anyone with the author's public key.
    pub namespace repo {
        /// The actual data of the commit.
        "4DD4DDD05CC31734B03ABB4E43188B1F" as content: Handle<Blake3, SimpleArchive>;
        /// A commit that this commit is based on.
        "317044B612C690000D798CA660ECFD2A" as parent: Handle<Blake3, SimpleArchive>;
        /// A short message describing the commit.
        /// Used by tools displaying the commit history.
        "12290C0BE0E9207E324F24DDE0D89300" as short_message: ShortString;
        /// The hash of the first commit in the commit chain of the branch.
        "272FBC56108F336C4D2E17289468C35F" as head: Handle<Blake3, SimpleArchive>;
        /// An id used to track the branch.
        /// This id is unique to the branch, and is used to identify the branch in the repository.
        "8694CC73AF96A5E1C7635C677D1B928A" as branch: GenId;
        /// Timestamp range when this commit was created.
        "71FF566AB4E3119FC2C5E66A18979586" as timestamp: NsTAIInterval;
        //"723C45065E7FCF1D52E86AD8D856A20D" as cached_rollup: Handle<Blake3, SuccinctArchive<CachedUniverse<1024, 1024, CompressedUniverse<DacsOpt>>, Rank9Sel>>;
        /// The author of the signature identified by their ed25519 public key.
        "ADB4FFAD247C886848161297EFF5A05B" as signed_by: ed::ED25519PublicKey;
        /// The `r` part of a ed25519 signature.
        "9DF34F84959928F93A3C40AEB6E9E499" as signature_r: ed::ED25519RComponent;
        /// The `s` part of a ed25519 signature.
        "1ACE03BF70242B289FDF00E4327C3BC6" as signature_s: ed::ED25519SComponent;
    }
}

/// The `ListBlobs` trait is used to list all blobs in a repository.
pub trait BlobStoreList<H: HashProtocol> {
    type Iter<'a>: Iterator<Item = Result<Value<Handle<H, UnknownBlob>>, Self::Err>>
    where
        Self: 'a;
    type Err: Error + Debug + Send + Sync + 'static;

    /// Lists all blobs in the repository.
    fn blobs<'a>(&'a self) -> Self::Iter<'a>;
}

/// The `GetBlob` trait is used to retrieve blobs from a repository.
pub trait BlobStoreGet<H: HashProtocol> {
    type GetError<E: std::error::Error>: Error;

    /// Retrieves a blob from the repository by its handle.
    /// The handle is a unique identifier for the blob, and is used to retrieve it from the repository.
    /// The blob is returned as a `Blob` object, which contains the raw bytes of the blob,
    /// which can be deserialized via the appropriate schema type, which is specified by the `T` type parameter.
    ///
    /// # Errors
    /// Returns an error if the blob could not be found in the repository.
    /// The error type is specified by the `Err` associated type.
    fn get<T, S>(
        &self,
        handle: Value<Handle<H, S>>,
    ) -> Result<T, Self::GetError<<T as TryFromBlob<S>>::Error>>
    where
        S: BlobSchema + 'static,
        T: TryFromBlob<S>,
        Handle<H, S>: ValueSchema;
}

/// The `PutBlob` trait is used to store blobs in a repository.
pub trait BlobStorePut<H: HashProtocol> {
    type PutError: Error + Debug + Send + Sync + 'static;

    fn put<S, T>(&mut self, item: T) -> Result<Value<Handle<H, S>>, Self::PutError>
    where
        S: BlobSchema + 'static,
        T: ToBlob<S>,
        Handle<H, S>: ValueSchema;
}

pub trait BlobStore<H: HashProtocol>: BlobStorePut<H> {
    type Reader: BlobStoreGet<H> + BlobStoreList<H> + Clone + Send + PartialEq + Eq + 'static;
    fn reader(&mut self) -> Self::Reader;
}

#[derive(Debug)]
pub enum PushResult<H>
where
    H: HashProtocol,
{
    Success(),
    Conflict(Option<Value<Handle<H, SimpleArchive>>>),
}

pub trait BranchStore<H: HashProtocol> {
    type BranchesError: Error + Debug + Send + Sync + 'static;
    type HeadError: Error + Debug + Send + Sync + 'static;
    type UpdateError: Error + Debug + Send + Sync + 'static;

    type ListIter<'a>: Iterator<Item = Result<Id, Self::BranchesError>>
    where
        Self: 'a;

    /// Lists all branches in the repository.
    /// This function returns a stream of branch ids.
    fn branches<'a>(&'a self) -> Self::ListIter<'a>;

    /// Retrieves a branch from the repository by its id.
    /// The id is a unique identifier for the branch, and is used to retrieve it from the repository.
    ///
    /// # Errors
    /// Returns an error if the branch could not be found in the repository.
    ///
    /// # Parameters
    /// * `id` - The id of the branch to retrieve.
    ///
    /// # Returns
    /// * A future that resolves to the handle of the branch.
    /// * The handle is a unique identifier for the branch, and is used to retrieve it from the repository.
    fn head(&self, id: Id) -> Result<Option<Value<Handle<H, SimpleArchive>>>, Self::HeadError>;

    /// Puts a branch on the repository, creating or updating it.
    ///
    /// # Parameters
    /// * `old` - Expected current value of the branch (None if creating new)
    /// * `new` - Value to update the branch to
    ///
    /// # Returns
    /// * `Success` - Push completed successfully
    /// * `Conflict(current)` - Failed because the branch's current value doesn't match `old`
    ///   (contains the actual current value for conflict resolution)
    fn update(
        &mut self,
        id: Id,
        old: Option<Value<Handle<H, SimpleArchive>>>,
        new: Value<Handle<H, SimpleArchive>>,
    ) -> Result<PushResult<H>, Self::UpdateError>;
}

#[derive(Debug)]
pub enum TransferError<ListErr, LoadErr, StoreErr> {
    List(ListErr),
    Load(LoadErr),
    Store(StoreErr),
}

impl<ListErr, LoadErr, StoreErr> fmt::Display for TransferError<ListErr, LoadErr, StoreErr> {
    fn fmt(&self, f: &mut fmt::Formatter<'_>) -> fmt::Result {
        write!(f, "failed to transfer blob")
    }
}

impl<ListErr, LoadErr, StoreErr> Error for TransferError<ListErr, LoadErr, StoreErr>
where
    ListErr: Debug + Error + 'static,
    LoadErr: Debug + Error + 'static,
    StoreErr: Debug + Error + 'static,
{
    fn source(&self) -> Option<&(dyn Error + 'static)> {
        match self {
            Self::List(e) => Some(e),
            Self::Load(e) => Some(e),
            Self::Store(e) => Some(e),
        }
    }
}

/// Copies every blob from `source` into `target`.
///
/// The returned iterator yields a `(old, new)` handle pair for each transferred
/// blob, allowing callers to update references from the source store to the
/// newly inserted blobs in the target.
pub fn transfer<'a, BS, BT, HS, HT, S>(
    source: &'a BS,
    target: &'a mut BT,
) -> impl Iterator<
    Item = Result<
        (
            Value<Handle<HS, UnknownBlob>>,
            Value<Handle<HT, UnknownBlob>>,
        ),
        TransferError<
            <BS as BlobStoreList<HS>>::Err,
            <BS as BlobStoreGet<HS>>::GetError<Infallible>,
            <BT as BlobStorePut<HT>>::PutError,
        >,
    >,
> + 'a
where
    BS: BlobStoreList<HS> + BlobStoreGet<HS>,
    BT: BlobStorePut<HT>,
    HS: 'static + HashProtocol,
    HT: 'static + HashProtocol,
{
    source.blobs().map(
        move |source_handle: Result<
            Value<Handle<HS, UnknownBlob>>,
            <BS as BlobStoreList<HS>>::Err,
        >| {
            let source_handle = source_handle.map_err(|e| TransferError::List(e))?;
            let blob: Blob<UnknownBlob> = source
                .get(source_handle)
                .map_err(|e| TransferError::Load(e))?;
            let target_handle = target.put(blob).map_err(|e| TransferError::Store(e))?;
            Ok((source_handle, target_handle))
        },
    )
}

/// An error that can occur when creating a commit.
/// This error can be caused by a failure to store the content or metadata blobs.
#[derive(Debug)]
pub enum CreateCommitError<BlobErr: Error + Debug + Send + Sync + 'static> {
    /// Failed to store the content blob.
    ContentStorageError(BlobErr),
    /// Failed to store the commit metadata blob.
    CommitStorageError(BlobErr),
}

impl<BlobErr: Error + Debug + Send + Sync + 'static> fmt::Display for CreateCommitError<BlobErr> {
    fn fmt(&self, f: &mut fmt::Formatter<'_>) -> fmt::Result {
        match self {
            CreateCommitError::ContentStorageError(e) => write!(f, "Content storage failed: {}", e),
            CreateCommitError::CommitStorageError(e) => {
                write!(f, "Commit metadata storage failed: {}", e)
            }
        }
    }
}

impl<BlobErr: Error + Debug + Send + Sync + 'static> Error for CreateCommitError<BlobErr> {
    fn source(&self) -> Option<&(dyn Error + 'static)> {
        match self {
            CreateCommitError::ContentStorageError(e) => Some(e),
            CreateCommitError::CommitStorageError(e) => Some(e),
        }
    }
}

#[derive(Debug)]
pub enum MergeError {
    /// The merge failed because the workspaces have different base repos.
    DifferentRepos(),
}

#[derive(Debug)]
pub enum PushError<Storage: BranchStore<Blake3> + BlobStore<Blake3>> {
    /// An error occurred while enumerating the branch storage branches.
    StorageBranches(Storage::BranchesError),
    /// An error occurred while reading metadata blobs.
    StorageGet(
        <<Storage as BlobStore<Blake3>>::Reader as BlobStoreGet<Blake3>>::GetError<UnarchiveError>,
    ),
    /// An error occurred while transferring blobs to the repository.
    StoragePut(<Storage as BlobStorePut<Blake3>>::PutError),
    /// An error occurred while updating the branch storage.
    BranchUpdate(Storage::UpdateError),
    /// Malformed branch metadata.
    BadBranchMetadata(),
}

#[derive(Debug)]
pub enum BranchError<Storage>
where
    Storage: BranchStore<Blake3> + BlobStore<Blake3>,
{
    /// An error occurred while reading metadata blobs.
    StorageGet(
        <<Storage as BlobStore<Blake3>>::Reader as BlobStoreGet<Blake3>>::GetError<UnarchiveError>,
    ),
    /// An error occurred while storing blobs.
    StoragePut(<Storage as BlobStorePut<Blake3>>::PutError),
    /// An error occurred while retrieving branch heads.
    BranchHead(Storage::HeadError),
    /// An error occurred while updating the branch storage.
    BranchUpdate(Storage::UpdateError),
    /// The branch already exists.
    AlreadyExists(),
    /// The referenced base branch does not exist.
    BranchNotFound(Id),
}

#[derive(Debug)]
pub enum LookupError<Storage>
where
    Storage: BranchStore<Blake3> + BlobStore<Blake3>,
{
    StorageBranches(Storage::BranchesError),
    BranchHead(Storage::HeadError),
    StorageGet(
        <<Storage as BlobStore<Blake3>>::Reader as BlobStoreGet<Blake3>>::GetError<UnarchiveError>,
    ),
    /// Multiple branches were found with the given name.
    NameConflict(Vec<Id>),
    BadBranchMetadata(),
}

/// High-level wrapper combining a blob store and branch store into a usable
/// repository API.
///
/// The `Repository` type exposes convenience methods for creating branches,
/// committing data and pushing changes while delegating actual storage to the
/// given `BlobStore` and `BranchStore` implementations.
pub struct Repository<Storage: BlobStore<Blake3> + BranchStore<Blake3>> {
    storage: Storage,
    signing_key: SigningKey,
}

pub enum PullError<BranchStorageErr, BlobStorageErr>
where
    BranchStorageErr: Error,
    BlobStorageErr: Error,
{
    /// The branch does not exist in the repository.
    BranchNotFound(Id),
    /// An error occurred while accessing the branch storage.
    BranchStorage(BranchStorageErr),
    /// An error occurred while accessing the blob storage.
    BlobStorage(BlobStorageErr),
    /// The branch metadata is malformed or does not contain the expected fields.
    BadBranchMetadata(),
}

impl<B, C> fmt::Debug for PullError<B, C>
where
    B: Error + fmt::Debug,
    C: Error + fmt::Debug,
{
    fn fmt(&self, f: &mut fmt::Formatter<'_>) -> fmt::Result {
        match self {
            PullError::BranchNotFound(id) => f.debug_tuple("BranchNotFound").field(id).finish(),
            PullError::BranchStorage(e) => f.debug_tuple("BranchStorage").field(e).finish(),
            PullError::BlobStorage(e) => f.debug_tuple("BlobStorage").field(e).finish(),
            PullError::BadBranchMetadata() => f.debug_tuple("BadBranchMetadata").finish(),
        }
    }
}

impl<Storage> Repository<Storage>
where
    Storage: BlobStore<Blake3> + BranchStore<Blake3>,
{
    /// Creates a new repository with the given blob and branch repositories.
    /// The blob repository is used to store the actual data of the repository,
    /// while the branch repository is used to store the state of the repository.
    /// The hash protocol is used to hash the blobs and branches in the repository.
    ///
    /// # Parameters
    /// * `blobs` - The blob repository to use for storing blobs.
    /// * `branches` - The branch repository to use for storing branches.
    /// # Returns
    /// * A new `Repo` object that can be used to store and retrieve blobs and branches.
    pub fn new(storage: Storage, signing_key: SigningKey) -> Self {
        Self {
            storage,
            signing_key,
        }
    }

    /// Replace the repository signing key.
    pub fn set_signing_key(&mut self, signing_key: SigningKey) {
        self.signing_key = signing_key;
    }

    /// Initializes a new branch in the repository.
    /// Branches are the only mutable state in the repository,
    /// and are used to represent the state of a commit chain at a specific point in time.
    /// A branch must always point to a commit, and this function can be used to create a new branch.

    /// Creates a new branch in the repository.
    /// This branch is a pointer to a specific commit in the repository.
    /// The branch is created with name and is initialized to point to the opionally given commit.
    /// The branch is signed by the branch signing key.
    ///
    /// # Parameters
    /// * `branch_name` - The name of the branch to create.
    ///
    /// # Returns
    /// A new workspace bound to the created branch.
    ///
    pub fn branch(
        &mut self,
        branch_name: &str,
    ) -> Result<Workspace<Storage>, BranchError<Storage>> {
        self.branch_with_key(branch_name, self.signing_key.clone())
    }

    /// Creates a new branch with an explicit signing key.
    pub fn branch_with_key(
        &mut self,
        branch_name: &str,
        signing_key: SigningKey,
    ) -> Result<Workspace<Storage>, BranchError<Storage>> {
        let branch_id = *ufoid();
        let branch_set = branch::branch_unsigned(branch_id, branch_name, None);
        let branch_blob = branch_set.to_blob();
        let branch_handle = self
            .storage
            .put(branch_blob)
            .map_err(|e| BranchError::StoragePut(e))?;

        let push_result = self
            .storage
            .update(branch_id, None, branch_handle)
            .map_err(|e| BranchError::BranchUpdate(e))?;

        match push_result {
            PushResult::Success() => Ok(Workspace {
                base_blobs: self.storage.reader(),
                local_blobs: MemoryBlobStore::new(),
                head: None,
                base_branch_id: branch_id,
                base_branch_meta: branch_handle,
                signing_key,
            }),
            PushResult::Conflict(_) => Err(BranchError::AlreadyExists()),
        }
    }

    /// Creates a new branch starting from an existing commit.
    ///
    /// * `branch_name` - Name of the new branch.
    /// * `commit` - Commit to initialize the branch from.
    pub fn branch_from(
        &mut self,
        branch_name: &str,
        commit: CommitHandle,
    ) -> Result<Workspace<Storage>, BranchError<Storage>> {
        self.branch_from_with_key(branch_name, commit, self.signing_key.clone())
    }

    /// Same as [`branch_from`] but uses the provided signing key.
    pub fn branch_from_with_key(
        &mut self,
        branch_name: &str,
        commit: CommitHandle,
        signing_key: SigningKey,
    ) -> Result<Workspace<Storage>, BranchError<Storage>> {
        let branch_id = *ufoid();

        let set: TribleSet = self
            .storage
            .reader()
            .get(commit)
            .map_err(|e| BranchError::StorageGet(e))?;

        let branch_set = branch(&signing_key, branch_id, branch_name, Some(set.to_blob()));
        let branch_blob = branch_set.to_blob();
        let branch_handle = self
            .storage
            .put(branch_blob)
            .map_err(|e| BranchError::StoragePut(e))?;

        let push_result = self
            .storage
            .update(branch_id, None, branch_handle)
            .map_err(|e| BranchError::BranchUpdate(e))?;

        match push_result {
            PushResult::Success() => Ok(Workspace {
                base_blobs: self.storage.reader(),
                local_blobs: MemoryBlobStore::new(),
                head: Some(commit),
                base_branch_id: branch_id,
                base_branch_meta: branch_handle,
                signing_key,
            }),
            PushResult::Conflict(_) => Err(BranchError::AlreadyExists()),
        }
    }

    /// Pulls an existing branch using the repository's signing key.
    pub fn pull(
        &mut self,
        branch_id: Id,
    ) -> Result<
        Workspace<Storage>,
        PullError<
            Storage::HeadError,
            <Storage::Reader as BlobStoreGet<Blake3>>::GetError<UnarchiveError>,
        >,
    > {
        self.pull_with_key(branch_id, self.signing_key.clone())
    }

    /// Same as [`pull`] but overrides the signing key.
    pub fn pull_with_key(
        &mut self,
        branch_id: Id,
        signing_key: SigningKey,
    ) -> Result<
        Workspace<Storage>,
        PullError<
            Storage::HeadError,
            <Storage::Reader as BlobStoreGet<Blake3>>::GetError<UnarchiveError>,
        >,
    > {
        // 1. Get the branch metadata head from the branch store.
        let base_branch_meta_handle = match self.storage.head(branch_id) {
            Ok(Some(handle)) => handle,
            Ok(None) => return Err(PullError::BranchNotFound(branch_id)),
            Err(e) => return Err(PullError::BranchStorage(e)),
        };
        // 2. Get the current commit from the branch metadata.
        let base_branch_meta: TribleSet = match self.storage.reader().get(base_branch_meta_handle) {
            Ok(metadata) => metadata,
            Err(e) => return Err(PullError::BlobStorage(e)),
        };

        let head = match find!(
            (head: Value<_>),
            repo::pattern!(&base_branch_meta, [{ head: head }])
        )
        .at_most_one()
        {
            Ok(Some((h,))) => Some(h),
            Ok(None) => None,
            Err(_) => return Err(PullError::BadBranchMetadata()),
        };
        // Create workspace with the current commit and base blobs.
        Ok(Workspace {
            base_blobs: self.storage.reader(),
            local_blobs: MemoryBlobStore::new(),
            head,
            base_branch_id: branch_id,
            base_branch_meta: base_branch_meta_handle,
            signing_key,
        })
    }

    /// Find the id of a branch by its name.
    pub fn branch_id_by_name(&mut self, name: &str) -> Result<Option<Id>, LookupError<Storage>> {
        let ids: Vec<Id> = self
            .storage
            .branches()
            .map(|r| r.map_err(|e| LookupError::StorageBranches(e)))
            .collect::<Result<_, _>>()?;

        let mut handles = Vec::new();
        for id in ids {
            if let Some(handle) = self
                .storage
                .head(id)
                .map_err(|e| LookupError::BranchHead(e))?
            {
                handles.push((id, handle));
            }
        }

        let reader = self.storage.reader();
        let mut matches = Vec::new();
        for (id, handle) in handles {
            let meta: TribleSet = reader.get(handle).map_err(|e| LookupError::StorageGet(e))?;

            let branch_name = find!((n: Value<_>), metadata::pattern!(meta, [{ name: n }]))
                .exactly_one()
                .map_err(|_| LookupError::BadBranchMetadata())?
                .0;

            if branch_name.from_value::<String>() == name {
                matches.push(id);
            }
        }

        match matches.len() {
            0 => Ok(None),
            1 => Ok(Some(matches[0])),
            _ => Err(LookupError::NameConflict(matches)),
        }
    }

    /// Pushes the workspace's new blobs and commit to the persistent repository.
    /// This syncs the local BlobSet with the repository's BlobStore and performs
    /// an atomic branch update (using the stored base_branch_meta).
    pub fn push(
        &mut self,
        workspace: &mut Workspace<Storage>,
    ) -> Result<Option<Workspace<Storage>>, PushError<Storage>> {
        // 1. Sync `self.local_blobset` to repository's BlobStore.
        let workspace_reader = workspace.local_blobs.reader();
        for handle in workspace_reader.blobs() {
            let handle = handle.expect("infallible blob enumeration");
            let blob: Blob<UnknownBlob> =
                workspace_reader.get(handle).expect("infallible blob read");
            self.storage
                .put(blob)
                .map_err(|e| PushError::StoragePut(e))?;
        }
        // 2. Create a new branch meta blob referencing the new workspace head.
        let repo_reader = self.storage.reader();

        let base_branch_meta: TribleSet = repo_reader
            .get(workspace.base_branch_meta)
            .map_err(|e| PushError::StorageGet(e))?;

        let Ok((branch_name,)) = find!((name: Value<_>),
            metadata::pattern!(base_branch_meta, [{ name: name }])
        )
        .exactly_one() else {
            return Err(PushError::BadBranchMetadata());
        };

        let head_handle = workspace.head.ok_or(PushError::BadBranchMetadata())?;
        let head: TribleSet = repo_reader
            .get(head_handle)
            .map_err(|e| PushError::StorageGet(e))?;

        let branch_meta = branch(
            &workspace.signing_key,
            workspace.base_branch_id,
            branch_name.from_value(),
            Some(head.to_blob()),
        );

        let branch_meta_handle = self
            .storage
            .put(branch_meta)
            .map_err(|e| PushError::StoragePut(e))?;

        // 3. Use CAS (comparing against self.base_branch_meta) to update the branch pointer.

        let result = self
            .storage
            .update(
                workspace.base_branch_id,
                Some(workspace.base_branch_meta),
                branch_meta_handle,
            )
            .map_err(|e| PushError::BranchUpdate(e))?;

        match result {
            PushResult::Success() => Ok(None),
            PushResult::Conflict(conflicting_meta) => {
                let conflicting_meta = conflicting_meta.ok_or(PushError::BadBranchMetadata())?;

                let repo_reader = self.storage.reader();
                let branch_meta: TribleSet = repo_reader
                    .get(conflicting_meta)
                    .map_err(|e| PushError::StorageGet(e))?;

                let head = match find!((head: Value<_>),
                    repo::pattern!(&branch_meta, [{ head: head }])
                )
                .at_most_one()
                {
                    Ok(Some((h,))) => Some(h),
                    Ok(None) => None,
                    Err(_) => return Err(PushError::BadBranchMetadata()),
                };

                let conflict_ws = Workspace {
                    base_blobs: self.storage.reader(),
                    local_blobs: MemoryBlobStore::new(),
                    head,
                    base_branch_id: workspace.base_branch_id,
                    base_branch_meta: conflicting_meta,
                    signing_key: workspace.signing_key.clone(),
                };

                Ok(Some(conflict_ws))
            }
        }
    }
}

type CommitHandle = Value<Handle<Blake3, SimpleArchive>>;
type CommitSet = PATCH<VALUE_LEN, IdentityOrder, SingleSegmentation>;
type BranchMetaHandle = Value<Handle<Blake3, SimpleArchive>>;

/// The Workspace represents the mutable working area or "staging" state.
/// It was formerly known as `Head`. It is sent to worker threads,
/// modified (via commits, merges, etc.), and then merged back into the Repository.
pub struct Workspace<Blobs: BlobStore<Blake3>> {
    /// A local BlobStore that holds any new blobs (commits, trees, deltas) before they are synced.
    local_blobs: MemoryBlobStore<Blake3>,
    /// The blob storage base for the workspace.
    base_blobs: Blobs::Reader,
    /// The branch id this workspace is tracking; None for a detached workspace.
    base_branch_id: Id,
    /// The meta-handle corresponding to the base branch state used for CAS.
    base_branch_meta: BranchMetaHandle,
    /// Handle to the current commit in the working branch. `None` for an empty branch.
    head: Option<CommitHandle>,
    /// Signing key used for commit/branch signing.
    signing_key: SigningKey,
}

impl<Blobs> fmt::Debug for Workspace<Blobs>
where
    Blobs: BlobStore<Blake3>,
    Blobs::Reader: fmt::Debug,
{
    fn fmt(&self, f: &mut fmt::Formatter<'_>) -> fmt::Result {
        f.debug_struct("Workspace")
            .field("local_blobs", &self.local_blobs)
            .field("base_blobs", &self.base_blobs)
            .field("base_branch_id", &self.base_branch_id)
            .field("base_branch_meta", &self.base_branch_meta)
            .field("head", &self.head)
            .finish()
    }
}

/// Helper trait for [`Workspace::checkout`] specifying commit handles or ranges.
pub trait CommitSelector<Blobs: BlobStore<Blake3>> {
    fn select(
        self,
        ws: &mut Workspace<Blobs>,
    ) -> Result<
        CommitSet,
        WorkspaceCheckoutError<<Blobs::Reader as BlobStoreGet<Blake3>>::GetError<UnarchiveError>>,
    >;
}

/// Selector that returns a commit along with all of its ancestors.
pub struct Ancestors(pub CommitHandle);

/// Convenience function to create an [`Ancestors`] selector.
pub fn ancestors(commit: CommitHandle) -> Ancestors {
    Ancestors(commit)
}

/// Selector that returns commits reachable from either of two commits but not
/// both.
pub struct SymmetricDiff(pub CommitHandle, pub CommitHandle);

/// Convenience function to create a [`SymmetricDiff`] selector.
pub fn symmetric_diff(a: CommitHandle, b: CommitHandle) -> SymmetricDiff {
    SymmetricDiff(a, b)
}

<<<<<<< HEAD
/// Selector that returns commits with timestamps in the given inclusive range.
pub struct TimeRange(pub Epoch, pub Epoch);

/// Convenience function to create a [`TimeRange`] selector.
pub fn time_range(start: Epoch, end: Epoch) -> TimeRange {
    TimeRange(start, end)
=======
/// Selector that filters commits returned by another selector.
pub struct Filter<S, F> {
    selector: S,
    filter: F,
}

/// Convenience function to create a [`Filter`] selector.
pub fn filter<S, F>(selector: S, filter: F) -> Filter<S, F> {
    Filter { selector, filter }
>>>>>>> 34d44d83
}

impl<Blobs> CommitSelector<Blobs> for CommitHandle
where
    Blobs: BlobStore<Blake3>,
{
    fn select(
        self,
        _ws: &mut Workspace<Blobs>,
    ) -> Result<
        CommitSet,
        WorkspaceCheckoutError<<Blobs::Reader as BlobStoreGet<Blake3>>::GetError<UnarchiveError>>,
    > {
        let mut patch = CommitSet::new();
        patch.insert(&Entry::new(&self.raw));
        Ok(patch)
    }
}

impl<Blobs> CommitSelector<Blobs> for Vec<CommitHandle>
where
    Blobs: BlobStore<Blake3>,
{
    fn select(
        self,
        _ws: &mut Workspace<Blobs>,
    ) -> Result<
        CommitSet,
        WorkspaceCheckoutError<<Blobs::Reader as BlobStoreGet<Blake3>>::GetError<UnarchiveError>>,
    > {
        let mut patch = CommitSet::new();
        for handle in self {
            patch.insert(&Entry::new(&handle.raw));
        }
        Ok(patch)
    }
}

impl<'a, Blobs> CommitSelector<Blobs> for &'a [CommitHandle]
where
    Blobs: BlobStore<Blake3>,
{
    fn select(
        self,
        _ws: &mut Workspace<Blobs>,
    ) -> Result<
        CommitSet,
        WorkspaceCheckoutError<<Blobs::Reader as BlobStoreGet<Blake3>>::GetError<UnarchiveError>>,
    > {
        let mut patch = CommitSet::new();
        for handle in self {
            patch.insert(&Entry::new(&handle.raw));
        }
        Ok(patch)
    }
}

impl<Blobs> CommitSelector<Blobs> for Ancestors
where
    Blobs: BlobStore<Blake3>,
{
    fn select(
        self,
        ws: &mut Workspace<Blobs>,
    ) -> Result<
        CommitSet,
        WorkspaceCheckoutError<<Blobs::Reader as BlobStoreGet<Blake3>>::GetError<UnarchiveError>>,
    > {
        collect_reachable(ws, self.0)
    }
}

impl<Blobs> CommitSelector<Blobs> for SymmetricDiff
where
    Blobs: BlobStore<Blake3>,
{
    fn select(
        self,
        ws: &mut Workspace<Blobs>,
    ) -> Result<
        CommitSet,
        WorkspaceCheckoutError<<Blobs::Reader as BlobStoreGet<Blake3>>::GetError<UnarchiveError>>,
    > {
        let a = collect_reachable(ws, self.0)?;
        let b = collect_reachable(ws, self.1)?;
        let inter = a.intersect(&b);
        let mut union = a;
        union.union(b);
        Ok(union.difference(&inter))
    }
}

impl<S, F, Blobs> CommitSelector<Blobs> for Filter<S, F>
where
    Blobs: BlobStore<Blake3>,
    S: CommitSelector<Blobs>,
    F: for<'x, 'y> Fn(&'x TribleSet, &'y TribleSet) -> bool,
{
    fn select(
        self,
        ws: &mut Workspace<Blobs>,
    ) -> Result<
        CommitSet,
        WorkspaceCheckoutError<<Blobs::Reader as BlobStoreGet<Blake3>>::GetError<UnarchiveError>>,
    > {
        let patch = self.selector.select(ws)?;
        let mut result = CommitSet::new();
        let filter = self.filter;
        for raw in patch.iter() {
            let handle = Value::new(*raw);
            let meta: TribleSet = ws.get(handle).map_err(WorkspaceCheckoutError::Storage)?;

            let Ok((content_handle,)) = find!(
                (c: Value<_>),
                repo::pattern!(&meta, [{ content: c }])
            )
            .exactly_one() else {
                return Err(WorkspaceCheckoutError::BadCommitMetadata());
            };

            let payload: TribleSet = ws
                .get(content_handle)
                .map_err(WorkspaceCheckoutError::Storage)?;

            if filter(&meta, &payload) {
                result.insert(&Entry::new(raw));
            }
        }
        Ok(result)
    }
}

/// Selector that yields commits touching a specific entity.
pub struct HistoryOf(pub Id);

/// Convenience function to create a [`HistoryOf`] selector.
pub fn history_of(entity: Id) -> HistoryOf {
    HistoryOf(entity)
}

impl<Blobs> CommitSelector<Blobs> for HistoryOf
where
    Blobs: BlobStore<Blake3>,
{
    fn select(
        self,
        ws: &mut Workspace<Blobs>,
    ) -> Result<
        CommitSet,
        WorkspaceCheckoutError<<Blobs::Reader as BlobStoreGet<Blake3>>::GetError<UnarchiveError>>,
    > {
        let head = ws.head.ok_or(WorkspaceCheckoutError::NoHead)?;
        let entity = self.0;
        filter(
            ancestors(head),
            move |_: &TribleSet, payload: &TribleSet| payload.iter().any(|t| t.e() == &entity),
        )
        .select(ws)
    }
}

impl<Blobs> CommitSelector<Blobs> for std::ops::Range<CommitHandle>
where
    Blobs: BlobStore<Blake3>,
{
    fn select(
        self,
        ws: &mut Workspace<Blobs>,
    ) -> Result<
        CommitSet,
        WorkspaceCheckoutError<<Blobs::Reader as BlobStoreGet<Blake3>>::GetError<UnarchiveError>>,
    > {
        let patch = collect_reachable(ws, self.end)?;
        let exclude = collect_reachable(ws, self.start)?;
        Ok(patch.difference(&exclude))
    }
}

impl<Blobs> CommitSelector<Blobs> for std::ops::RangeFrom<CommitHandle>
where
    Blobs: BlobStore<Blake3>,
{
    fn select(
        self,
        ws: &mut Workspace<Blobs>,
    ) -> Result<
        CommitSet,
        WorkspaceCheckoutError<<Blobs::Reader as BlobStoreGet<Blake3>>::GetError<UnarchiveError>>,
    > {
        let head = ws.head.ok_or(WorkspaceCheckoutError::NoHead)?;
        let patch = collect_reachable(ws, head)?;
        let exclude = collect_reachable(ws, self.start)?;
        Ok(patch.difference(&exclude))
    }
}

impl<Blobs> CommitSelector<Blobs> for std::ops::RangeTo<CommitHandle>
where
    Blobs: BlobStore<Blake3>,
{
    fn select(
        self,
        ws: &mut Workspace<Blobs>,
    ) -> Result<
        CommitSet,
        WorkspaceCheckoutError<<Blobs::Reader as BlobStoreGet<Blake3>>::GetError<UnarchiveError>>,
    > {
        collect_reachable(ws, self.end)
    }
}

impl<Blobs> CommitSelector<Blobs> for std::ops::RangeFull
where
    Blobs: BlobStore<Blake3>,
{
    fn select(
        self,
        ws: &mut Workspace<Blobs>,
    ) -> Result<
        CommitSet,
        WorkspaceCheckoutError<<Blobs::Reader as BlobStoreGet<Blake3>>::GetError<UnarchiveError>>,
    > {
        let head = ws.head.ok_or(WorkspaceCheckoutError::NoHead)?;
        collect_reachable(ws, head)
    }
}

impl<Blobs> CommitSelector<Blobs> for TimeRange
where
    Blobs: BlobStore<Blake3>,
{
    fn select(
        self,
        ws: &mut Workspace<Blobs>,
    ) -> Result<
        CommitSet,
        WorkspaceCheckoutError<<Blobs::Reader as BlobStoreGet<Blake3>>::GetError<UnarchiveError>>,
    > {
        let head = ws.head.ok_or(WorkspaceCheckoutError::NoHead)?;
        collect_time_range(ws, head, self.0, self.1)
    }
}

impl<Blobs: BlobStore<Blake3>> Workspace<Blobs> {
    /// Returns the branch id associated with this workspace.
    pub fn branch_id(&self) -> Id {
        self.base_branch_id
    }

    /// Returns the current commit handle if one exists.
    pub fn head(&self) -> Option<CommitHandle> {
        self.head
    }

    /// Adds a blob to the workspace's local blob store.
    /// Mirrors [`BlobStorePut::put`](crate::repo::BlobStorePut) for ease of use.
    pub fn put<S, T>(&mut self, item: T) -> Value<Handle<Blake3, S>>
    where
        S: BlobSchema + 'static,
        T: ToBlob<S>,
        Handle<Blake3, S>: ValueSchema,
    {
        self.local_blobs.put(item).expect("infallible blob put")
    }

    /// Retrieves a blob from the workspace.
    ///
    /// The method first checks the workspace's local blob store and falls back
    /// to the base blob store if the blob is not found locally.
    pub fn get<T, S>(
        &mut self,
        handle: Value<Handle<Blake3, S>>,
    ) -> Result<T, <Blobs::Reader as BlobStoreGet<Blake3>>::GetError<<T as TryFromBlob<S>>::Error>>
    where
        S: BlobSchema + 'static,
        T: TryFromBlob<S>,
        Handle<Blake3, S>: ValueSchema,
    {
        self.local_blobs
            .reader()
            .get(handle)
            .or_else(|_| self.base_blobs.get(handle))
    }

    /// Performs a commit in the workspace.
    /// This method creates a new commit blob (stored in the local blobset)
    /// and updates the current commit handle.
    pub fn commit(&mut self, content: TribleSet, message: Option<&str>) {
        // 1. Create a commit blob from the current head, content and the commit message (if any).
        let content_blob = content.to_blob();
        let parents = self.head.iter().copied();
        let commit_set = crate::repo::commit::commit(
            &self.signing_key,
            parents,
            message,
            Some(content_blob.clone()),
        );
        // 2. Store the content and commit blobs in `self.local_blobs`.
        let _ = self
            .local_blobs
            .put(content_blob)
            .expect("failed to put content blob");
        let commit_handle = self
            .local_blobs
            .put(commit_set)
            .expect("failed to put commit blob");
        // 3. Update `self.head` to point to the new commit.
        self.head = Some(commit_handle);
    }

    /// Merges another workspace (or its commit state) into this one.
    /// This returns a new commit that combines the changes from both.
    pub fn merge(&mut self, other: &mut Workspace<Blobs>) -> Result<CommitHandle, MergeError> {
        if self.base_blobs != other.base_blobs {
            // Cannot merge workspaces with different base blobs,
            // as this would potentially require transferring a huge number of blobs
            // between the merged workspace to the current one.
            // A better design would be to transfer the blobs first,
            // then merge the commit states via detached commits.
            return Err(MergeError::DifferentRepos());
        }
        // 1. Transfer all blobs from the other workspace to self.local_blobs.
        let other_local = other.local_blobs.reader();
        for r in other_local.blobs() {
            let handle = r.expect("infallible blob enumeration");
            let blob: Blob<UnknownBlob> = other_local.get(handle).expect("infallible blob read");

            // Store the blob in the local workspace's blob store.
            self.local_blobs.put(blob).expect("infallible blob put");
        }
        // 2. Compute a merge commit from self.current_commit and other.current_commit.
        let parents = self.head.iter().copied().chain(other.head.iter().copied());
        let merge_commit = commit(
            &self.signing_key,
            parents,
            None, // No message for the merge commit
            None, // No content blob for the merge commit
        );
        // 3. Store the merge commit in self.local_blobs.
        let commit_handle = self
            .local_blobs
            .put(merge_commit)
            .expect("failed to put merge commit blob");
        self.head = Some(commit_handle);

        Ok(commit_handle)
    }

    /// Returns the combined [`TribleSet`] for the specified commits.
    ///
    /// Each commit handle must reference a commit blob stored either in the
    /// workspace's local blob store or the repository's base store. The
    /// associated content blobs are loaded and unioned together. An error is
    /// returned if any commit or content blob is missing or malformed.
    fn checkout_commits<I>(
        &mut self,
        commits: I,
    ) -> Result<
        TribleSet,
        WorkspaceCheckoutError<<Blobs::Reader as BlobStoreGet<Blake3>>::GetError<UnarchiveError>>,
    >
    where
        I: IntoIterator<Item = CommitHandle>,
    {
        let local = self.local_blobs.reader();
        let mut result = TribleSet::new();
        for commit in commits {
            let meta: TribleSet = local
                .get(commit)
                .or_else(|_| self.base_blobs.get(commit))
                .map_err(WorkspaceCheckoutError::Storage)?;

            let Ok((content,)) = find!(
                (c: Value<_>),
                repo::pattern!(&meta, [{ content: c }])
            )
            .exactly_one() else {
                return Err(WorkspaceCheckoutError::BadCommitMetadata());
            };

            let set: TribleSet = local
                .get(content)
                .or_else(|_| self.base_blobs.get(content))
                .map_err(WorkspaceCheckoutError::Storage)?;

            result.union(set);
        }
        Ok(result)
    }

    /// Returns the combined [`TribleSet`] for the specified commits or commit
    /// ranges. `spec` can be a single [`CommitHandle`], an iterator of handles
    /// or any of the standard range types over `CommitHandle`.
    pub fn checkout<R>(
        &mut self,
        spec: R,
    ) -> Result<
        TribleSet,
        WorkspaceCheckoutError<<Blobs::Reader as BlobStoreGet<Blake3>>::GetError<UnarchiveError>>,
    >
    where
        R: CommitSelector<Blobs>,
    {
        let patch = spec.select(self)?;
        let commits = patch.iter().map(|raw| Value::new(*raw));
        self.checkout_commits(commits)
    }
}

#[derive(Debug)]
pub enum WorkspaceCheckoutError<GetErr: Error> {
    /// Error retrieving blobs from storage.
    Storage(GetErr),
    /// Commit metadata is malformed or missing required fields.
    BadCommitMetadata(),
    /// The workspace has no commits yet.
    NoHead,
}

impl<E: Error + fmt::Debug> fmt::Display for WorkspaceCheckoutError<E> {
    fn fmt(&self, f: &mut fmt::Formatter<'_>) -> fmt::Result {
        match self {
            WorkspaceCheckoutError::Storage(e) => write!(f, "storage error: {}", e),
            WorkspaceCheckoutError::BadCommitMetadata() => {
                write!(f, "commit metadata missing content field")
            }
            WorkspaceCheckoutError::NoHead => write!(f, "workspace has no commits"),
        }
    }
}

impl<E: Error + fmt::Debug> Error for WorkspaceCheckoutError<E> {}

fn collect_reachable<Blobs: BlobStore<Blake3>>(
    ws: &mut Workspace<Blobs>,
    from: CommitHandle,
) -> Result<
    CommitSet,
    WorkspaceCheckoutError<<Blobs::Reader as BlobStoreGet<Blake3>>::GetError<UnarchiveError>>,
> {
    let mut visited = HashSet::new();
    let mut stack = vec![from];
    let mut result = CommitSet::new();

    while let Some(commit) = stack.pop() {
        if !visited.insert(commit) {
            continue;
        }
        result.insert(&Entry::new(&commit.raw));

        let meta: TribleSet = ws
            .local_blobs
            .reader()
            .get(commit)
            .or_else(|_| ws.base_blobs.get(commit))
            .map_err(WorkspaceCheckoutError::Storage)?;

        for (p,) in find!((p: Value<_>), repo::pattern!(&meta, [{ parent: p }])) {
            stack.push(p);
        }
    }

    Ok(result)
}

fn collect_time_range<Blobs: BlobStore<Blake3>>(
    ws: &mut Workspace<Blobs>,
    from: CommitHandle,
    start: Epoch,
    end: Epoch,
) -> Result<
    CommitSet,
    WorkspaceCheckoutError<<Blobs::Reader as BlobStoreGet<Blake3>>::GetError<UnarchiveError>>,
> {
    let mut visited = HashSet::new();
    let mut stack = vec![from];
    let mut result = CommitSet::new();

    while let Some(commit) = stack.pop() {
        if !visited.insert(commit) {
            continue;
        }

        let meta: TribleSet = ws
            .local_blobs
            .reader()
            .get(commit)
            .or_else(|_| ws.base_blobs.get(commit))
            .map_err(WorkspaceCheckoutError::Storage)?;

        for (p,) in find!((p: Value<_>), repo::pattern!(&meta, [{ parent: p }])) {
            stack.push(p);
        }

        if let Ok(Some((ts,))) =
            find!((t: Value<_>), repo::pattern!(&meta, [{ timestamp: t }])).at_most_one()
        {
            let (ts_start, ts_end): (Epoch, Epoch) = crate::value::FromValue::from_value(&ts);
            if ts_start <= end && ts_end >= start {
                result.insert(&Entry::new(&commit.raw));
            }
        }
    }

    Ok(result)
}<|MERGE_RESOLUTION|>--- conflicted
+++ resolved
@@ -869,14 +869,13 @@
     SymmetricDiff(a, b)
 }
 
-<<<<<<< HEAD
 /// Selector that returns commits with timestamps in the given inclusive range.
 pub struct TimeRange(pub Epoch, pub Epoch);
 
 /// Convenience function to create a [`TimeRange`] selector.
 pub fn time_range(start: Epoch, end: Epoch) -> TimeRange {
     TimeRange(start, end)
-=======
+
 /// Selector that filters commits returned by another selector.
 pub struct Filter<S, F> {
     selector: S,
@@ -886,7 +885,6 @@
 /// Convenience function to create a [`Filter`] selector.
 pub fn filter<S, F>(selector: S, filter: F) -> Filter<S, F> {
     Filter { selector, filter }
->>>>>>> 34d44d83
 }
 
 impl<Blobs> CommitSelector<Blobs> for CommitHandle
