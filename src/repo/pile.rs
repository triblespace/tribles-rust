--- conflicted
+++ resolved
@@ -952,17 +952,12 @@
     }
 
     #[test]
-<<<<<<< HEAD
     fn branch_update_conflict_returns_current_head() {
-=======
-    fn metadata_returns_length_and_timestamp() {
->>>>>>> 5787336e
-        const MAX_PILE_SIZE: usize = 1 << 20;
-        let dir = tempfile::tempdir().unwrap();
-        let path = dir.path().join("pile.pile");
-
-        let mut pile: Pile<MAX_PILE_SIZE> = Pile::open(&path).unwrap();
-<<<<<<< HEAD
+        const MAX_PILE_SIZE: usize = 1 << 20;
+        let dir = tempfile::tempdir().unwrap();
+        let path = dir.path().join("pile.pile");
+
+        let mut pile: Pile<MAX_PILE_SIZE> = Pile::open(&path).unwrap();
         let blob1: Blob<UnknownBlob> = Blob::new(Bytes::from_source(vec![1u8; 5]));
         let handle1 = pile.put(blob1).unwrap();
         let branch_id = Id::new([1u8; 16]).unwrap();
@@ -995,8 +990,16 @@
             Err(ReadError::PileTooLarge) => {}
             other => panic!("unexpected result: {other:?}"),
         }
-=======
-        let blob: Blob<UnknownBlob> = Blob::new(Bytes::from_source(vec![7u8; 32]));
+      }
+    
+    #[test]
+    fn metadata_returns_length_and_timestamp() {
+        const MAX_PILE_SIZE: usize = 1 << 20;
+        let dir = tempfile::tempdir().unwrap();
+        let path = dir.path().join("pile.pile");
+
+        let mut pile: Pile<MAX_PILE_SIZE> = Pile::open(&path).unwrap();
+              let blob: Blob<UnknownBlob> = Blob::new(Bytes::from_source(vec![7u8; 32]));
         let handle = pile.put(blob).unwrap();
         pile.flush().unwrap();
         drop(pile);
@@ -1052,7 +1055,6 @@
             other => panic!("unexpected result: {other:?}"),
         }
         assert_eq!(pile.head(branch_id).unwrap(), Some(h1.transmute()));
->>>>>>> 5787336e
     }
 
     #[test]
